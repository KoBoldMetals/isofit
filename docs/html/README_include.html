--- conflicted
+++ resolved
@@ -6,11 +6,7 @@
   <head>
     <meta http-equiv="X-UA-Compatible" content="IE=Edge" />
     <meta http-equiv="Content-Type" content="text/html; charset=utf-8" />
-<<<<<<< HEAD
     <title>Imaging Spectrometer Optimal FITting (ISOFIT) Overview &#8212; ISOFIT 0.4.0 documentation</title>
-=======
-    <title>Imaging Spectrometer Optimal FITting (ISOFIT) Overview &#8212; ISOFIT 0.3.1 documentation</title>
->>>>>>> 7d86695e
     <link rel="stylesheet" href="_static/alabaster.css" type="text/css" />
     <link rel="stylesheet" href="_static/pygments.css" type="text/css" />
     <script type="text/javascript" src="_static/documentation_options.js"></script>
@@ -21,11 +17,7 @@
     <link rel="index" title="Index" href="genindex.html" />
     <link rel="search" title="Search" href="search.html" />
     <link rel="next" title="ISOFIT Code and File Formats" href="isofit_formats.html" />
-<<<<<<< HEAD
     <link rel="prev" title="Release Notes (version 0.4.0)" href="release_notes.html" />
-=======
-    <link rel="prev" title="Release Notes (version 0.3.1)" href="release_notes.html" />
->>>>>>> 7d86695e
    
   <link rel="stylesheet" href="_static/custom.css" type="text/css" />
   
@@ -166,11 +158,7 @@
 <h3>Navigation</h3>
 <p class="caption"><span class="caption-text">Contents:</span></p>
 <ul class="current">
-<<<<<<< HEAD
 <li class="toctree-l1"><a class="reference internal" href="release_notes.html">Release Notes (version 0.4.0)</a></li>
-=======
-<li class="toctree-l1"><a class="reference internal" href="release_notes.html">Release Notes (version 0.3.1)</a></li>
->>>>>>> 7d86695e
 <li class="toctree-l1 current"><a class="current reference internal" href="#">Imaging Spectrometer Optimal FITting (ISOFIT) Overview</a><ul>
 <li class="toctree-l2"><a class="reference internal" href="#installation-instructions">Installation Instructions</a></li>
 <li class="toctree-l2"><a class="reference internal" href="#quick-start-using-modtran-6-0">Quick Start using MODTRAN 6.0</a></li>
@@ -186,11 +174,7 @@
 <h3>Related Topics</h3>
 <ul>
   <li><a href="index.html">Documentation overview</a><ul>
-<<<<<<< HEAD
       <li>Previous: <a href="release_notes.html" title="previous chapter">Release Notes (version 0.4.0)</a></li>
-=======
-      <li>Previous: <a href="release_notes.html" title="previous chapter">Release Notes (version 0.3.1)</a></li>
->>>>>>> 7d86695e
       <li>Next: <a href="isofit_formats.html" title="next chapter">ISOFIT Code and File Formats</a></li>
   </ul></li>
 </ul>
