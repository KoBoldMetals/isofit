#! /usr/bin/env python3
#
#  Copyright 2018 California Institute of Technology
#
#  Licensed under the Apache License, Version 2.0 (the "License");
#  you may not use this file except in compliance with the License.
#  You may obtain a copy of the License at
#
#      http://www.apache.org/licenses/LICENSE-2.0
#
#  Unless required by applicable law or agreed to in writing, software
#  distributed under the License is distributed on an "AS IS" BASIS,
#  WITHOUT WARRANTIES OR CONDITIONS OF ANY KIND, either express or implied.
#  See the License for the specific language governing permissions and
#  limitations under the License.
#
# ISOFIT: Imaging Spectrometer Optimal FITting
# Author: David R Thompson, david.r.thompson@jpl.nasa.gov
#

import logging
import time
from collections import OrderedDict

import numpy as np
import scipy.linalg
from scipy.optimize import least_squares

from isofit.configs import Config
from isofit.configs.sections.implementation_config import InversionConfig
from isofit.core.common import combos, conditional_gaussian, eps, svd_inv, svd_inv_sqrt
from isofit.core.forward import ForwardModel

from .inverse_simple import invert_simple

### Variables ###

error_code = -1


### Classes ###


class Inversion:
    def __init__(self, full_config: Config, forward: ForwardModel):
        """Initialization specifies retrieval subwindows for calculating
        measurement cost distributions."""

        config: InversionConfig = full_config.implementation.inversion
        self.config = config

        self.lasttime = time.time()
        self.fm = forward
        self.hashtable = OrderedDict()  # Hash table for caching inverse matrices
        self.max_table_size = full_config.implementation.max_hash_table_size
        self.state_indep_S_hat = False

        self.windows = config.windows  # Retrieval windows
        self.mode = full_config.implementation.mode
        self.state_indep_S_hat = config.cressie_map_confidence

        # We calculate the instrument channel indices associated with the
        # retrieval windows using the initial instrument calibration.  These
        # window indices never change throughout the life of the object.
        self.winidx = np.array((), dtype=int)  # indices of retrieval windows
        for lo, hi in self.windows:
            idx = np.where(
                np.logical_and(
                    self.fm.instrument.wl_init > lo, self.fm.instrument.wl_init < hi
                )
            )[0]
            self.winidx = np.concatenate((self.winidx, idx), axis=0)
        self.outside_ret_windows = np.ones(self.fm.n_meas, dtype=bool)
        self.outside_ret_windows[self.winidx] = False

        self.counts = 0
        self.inversions = 0

        self.integration_grid = OrderedDict(config.integration_grid)
        self.grid_as_starting_points = config.inversion_grid_as_preseed

        if self.grid_as_starting_points:
            # We're using the integration grid to preseed, not fix values.  So
            # Track the grid, but don't fix the integration grid points
            self.inds_fixed = []
            self.inds_preseed = np.array(
                [self.fm.statevec.index(k) for k in self.integration_grid.keys()]
            )
            self.inds_free = np.array(
                [
                    i
                    for i in np.arange(self.fm.nstate, dtype=int)
                    if not (i in self.inds_fixed)
                ]
            )

        else:
            # We're using the integration grid to fix values.  So
            # Get set up to fix the integration grid points
            self.inds_fixed = np.array(
                [self.fm.statevec.index(k) for k in self.integration_grid.keys()]
            )
            self.inds_free = np.array(
                [
                    i
                    for i in np.arange(self.fm.nstate, dtype=int)
                    if not (i in self.inds_fixed)
                ]
            )
            self.inds_preseed = []

        self.x_fixed = None

        # Set least squares params that come from the forward model
        self.least_squares_params = {
            "method": "trf",
            "max_nfev": 20,
            "bounds": (
                self.fm.bounds[0][self.inds_free],
                self.fm.bounds[1][self.inds_free],
            ),
            "x_scale": self.fm.scale[self.inds_free],
        }

        # Update the rest from the config
        for (
            key,
            item,
        ) in config.least_squares_params.get_config_options_as_dict().items():
            self.least_squares_params[key] = item

    def full_statevector(self, x_free):
        x = np.zeros(self.fm.nstate)
        if self.x_fixed is not None:
            x[self.inds_fixed] = self.x_fixed
        x[self.inds_free] = x_free
        return x

    def calc_conditional_prior(self, x_free, geom):
        """Calculate prior distribution of radiance. This depends on the
        location in the state space. Return the inverse covariance and
        its square root (for non-quadratic error residual calculation)."""

        x = self.full_statevector(x_free)
        xa = self.fm.xa(x, geom)
        Sa = self.fm.Sa(x, geom)

        # If there aren't any fixed parameters, we just directly
        if self.x_fixed is None or self.grid_as_starting_points:
            Sa_inv, Sa_inv_sqrt = svd_inv_sqrt(
                Sa, hashtable=self.hashtable, max_hash_size=self.max_table_size
            )
            return xa, Sa, Sa_inv, Sa_inv_sqrt

        else:
            # otherwise condition on fixed variables
            # TODO: could make the below calculation without the svd_inv (using full initial inversion),
            # which would be way cheaper
            xa_free, Sa_free = conditional_gaussian(
                xa, Sa, self.inds_free, self.inds_fixed, self.x_fixed
            )
            Sa_free_inv, Sa_free_inv_sqrt = svd_inv_sqrt(
                Sa_free, hashtable=self.hashtable, max_hash_size=self.max_table_size
            )
            return xa_free, Sa_free, Sa_free_inv, Sa_free_inv_sqrt

    def calc_prior(self, x, geom):
        """Calculate prior distribution of radiance. This depends on the
        location in the state space. Return the inverse covariance and
        its square root (for non-quadratic error residual calculation)."""

        xa = self.fm.xa(x, geom)
        Sa = self.fm.Sa(x, geom)
        Sa_inv, Sa_inv_sqrt = svd_inv_sqrt(
            Sa, hashtable=self.hashtable, max_hash_size=self.max_table_size
        )
        return xa, Sa, Sa_inv, Sa_inv_sqrt

    def calc_posterior(self, x, geom, meas):
        """Calculate posterior distribution of state vector. This depends
        both on the location in the state space and the radiance (via noise)."""

        xa = self.fm.xa(x, geom)
        Sa = self.fm.Sa(x, geom)
        Sa_inv = svd_inv(
            Sa, hashtable=self.hashtable, max_hash_size=self.max_table_size
        )
        K = self.fm.K(x, geom)
        Seps = self.fm.Seps(x, meas, geom)
        Seps_inv = svd_inv(
            Seps, hashtable=self.hashtable, max_hash_size=self.max_table_size
        )

        # Gain matrix G reflects current state, so we use the state-dependent
        # Jacobian matrix K
        S_hat = svd_inv(
            K.T.dot(Seps_inv).dot(K) + Sa_inv,
            hashtable=self.hashtable,
            max_hash_size=self.max_table_size,
        )
        G = S_hat.dot(K.T).dot(Seps_inv)

        # N. Cressie [ASA 2018] suggests an alternate definition of S_hat for
        # more statistically-consistent posterior confidence estimation
        if self.state_indep_S_hat:
            Ka = self.fm.K(xa, geom)
            S_hat = svd_inv(
                Ka.T.dot(Seps_inv).dot(Ka) + Sa_inv,
                hashtable=self.hashtable,
                max_hash_size=self.max_table_size,
            )
        return S_hat, K, G

    def calc_Seps(self, x, meas, geom):
        """Calculate (zero-mean) measurement distribution in radiance terms.
        This depends on the location in the state space. This distribution is
        calculated over one or more subwindows of the spectrum. Return the
        inverse covariance and its square root."""

        Seps = self.fm.Seps(x, meas, geom)
        wn = len(self.winidx)
        Seps_win = np.zeros((wn, wn))
        for i in range(wn):
            Seps_win[i, :] = Seps[self.winidx[i], self.winidx]
        return svd_inv_sqrt(
            Seps_win, hashtable=self.hashtable, max_hash_size=self.max_table_size
        )

    def jacobian(self, x_free, geom, Seps_inv_sqrt) -> np.ndarray:
        """Calculate measurement Jacobian and prior Jacobians with
        respect to cost function. This is the derivative of cost with
        respect to the state, commonly known as the gradient or loss
        surface. The cost is expressed as a vector of 'residuals'
        with respect to the prior and measurement, expressed in absolute
        (not quadratic) terms for the solver; It is the square root of
        the Rodgers (2000) Chi-square version. All measurement
        distributions are calculated over subwindows of the full
        spectrum.
        Args:
            x_free: decision variables - portion of the statevector not fixed by a static integration grid
            geom: Geometry to use for inversion
            Seps_inv_sqrt: Inverse square root of the covariance of "observation noise",
             including both measurement noise from the instrument as well as variability due to
             unknown variables.

        Returns:
            total_jac: The complete (measurement and prior) jacobian
        """
        x = self.full_statevector(x_free)

        # jacobian of measurment cost term WRT full state vector.
        K = self.fm.K(x, geom)[self.winidx, :]
        K = K[:, self.inds_free]
        meas_jac = Seps_inv_sqrt.dot(K)

        # jacobian of prior cost term with respect to state vector.
        xa_free, Sa_free, Sa_free_inv, Sa_free_inv_sqrt = self.calc_conditional_prior(
            x_free, geom
        )
        prior_jac = Sa_free_inv_sqrt

        # The total cost vector (as presented to the solver) is the
        # concatenation of the "residuals" due to the measurement
        # and prior distributions. They will be squared internally by
        # the solver.
        total_jac = np.real(np.concatenate((meas_jac, prior_jac), axis=0))

        return total_jac

    def loss_function(self, x_free, geom, Seps_inv_sqrt, meas) -> (np.array, np.array):
        """Calculate cost function expressed here in absolute (not
        quadratic) terms for the solver, i.e., the square root of the
        Rodgers (2000) Chi-square version. We concatenate 'residuals'
        due to measurment and prior terms, suitably scaled.
        All measurement distributions are calculated over subwindows
        of the full spectrum.

        Args:
            x_free: decision variables - portion of the statevector not fixed by a static integration grid
            geom: Geometry to use for inversion
            Seps_inv_sqrt: Inverse square root of the covariance of "observation noise",
             including both measurement noise from the instrument as well as variability due to
             unknown variables.
            meas: a one-D scipy vector of radiance in uW/nm/sr/cm2

        Returns:
            total_residual: the complete, calculated residual
            x: the complete (x_free + any x_fixed augmented in)
        """

        # set up full-sized state vector
        x = self.full_statevector(x_free)

        # Measurement cost term.  Will calculate reflectance and Ls from
        # the state vector.
        est_meas = self.fm.calc_meas(x, geom, rfl=None, Ls=None)
        est_meas_window = est_meas[self.winidx]
        meas_window = meas[self.winidx]
        meas_resid = (est_meas_window - meas_window).dot(Seps_inv_sqrt)

        # Prior cost term
        xa_free, Sa_free, Sa_free_inv, Sa_free_inv_sqrt = self.calc_conditional_prior(
            x_free, geom
        )
        prior_resid = (x_free - xa_free).dot(Sa_free_inv_sqrt)

        # Total cost
        total_resid = np.concatenate((meas_resid, prior_resid))

        return np.real(total_resid), x

    def invert(self, meas, geom):
        """Inverts a meaurement and returns a state vector.
        Args:
            meas: a one-D scipy vector of radiance in uW/nm/sr/cm2
            geom: a geometry object

        Returns:
            final_solution: a converged state vector solution
        """
        self.counts = 0
        costs, solutions = [], []

        # Simulations are easy - return the initial state vector
        if self.mode == "simulation":
            self.fm.surface.rfl = meas
            return np.array([self.fm.init.copy()])

        if len(self.integration_grid.values()) == 0:
            combo_values = [None]
        else:
            combo_values = combos(self.integration_grid.values()).copy()

        for combo in combo_values:

            if self.grid_as_starting_points is False:
                self.x_fixed = combo
            trajectory = []

            # Calculate the initial solution, if needed.
            x0 = invert_simple(self.fm, meas, geom)

            # Update regions outside retrieval windows to match priors
            if self.config.priors_in_initial_guess:
<<<<<<< HEAD
                prior_subset_idx = np.arange(len(x0))[self.fm.idx_surface][
                    self.outside_ret_windows
                ]
=======
                prior_subset_idx = np.arange(len(x0))[self.fm.idx_surf_rfl][self.outside_ret_windows]
>>>>>>> 3f3843ea
                x0[prior_subset_idx] = self.fm.surface.xa(x0, geom)[prior_subset_idx]

            trajectory.append(x0)

            x0 = x0[self.inds_free]

            # Catch any state vector elements outside of bounds
            lower_bound_violation = x0 < self.fm.bounds[0][self.inds_free]
            x0[lower_bound_violation] = (
                self.fm.bounds[0][self.inds_free][lower_bound_violation] + eps
            )

            upper_bound_violation = x0 > self.fm.bounds[1][self.inds_free]
            x0[upper_bound_violation] = (
                self.fm.bounds[1][self.inds_free][upper_bound_violation] - eps
            )
            del lower_bound_violation, upper_bound_violation

            # Find the full state vector with bounds checked
            x = self.full_statevector(x0)

            # Regardless of anything we did for the heuristic guess, bring the
            # static preseed back into play (only does anything if inds_preseed
            # is not blank)
            if len(self.inds_preseed) > 0:
                x0[self.inds_preseed] = combo

            # Record initializaation state
            geom.x_surf_init = x[self.fm.idx_surface]
            geom.x_RT_init = x[self.fm.idx_RT]

            # Seps is the covariance of "observation noise" including both
            # measurement noise from the instrument as well as variability due to
            # unknown variables. For speed, we will calculate it just once based
            # on the initial solution (a potential minor source of inaccuracy).
            Seps_inv, Seps_inv_sqrt = self.calc_Seps(x, meas, geom)

            def jac(x_free):
                """Short wrapper function for use with scipy opt"""
                return self.jacobian(x_free, geom, Seps_inv_sqrt)

            def err(x_free):
                """Short wrapper function for use with scipy opt and logging"""
                residual, x = self.loss_function(x_free, geom, Seps_inv_sqrt, meas)

                trajectory.append(x)

                it = len(trajectory)
                rs = float(np.sum(np.power(residual, 2)))
                sm = self.fm.summarize(x, geom)
                logging.debug("Iteration: %02i  Residual: %12.2f %s" % (it, rs, sm))

                return np.real(residual)

            # Initialize and invert
            try:
                xopt = least_squares(err, x0, jac=jac, **self.least_squares_params)
                x_full_solution = self.full_statevector(xopt.x)
                trajectory.append(x_full_solution)
                solutions.append(trajectory)
                costs.append(np.sqrt(np.power(xopt.fun, 2).sum()))
            except scipy.linalg.LinAlgError:
                logging.warning("Optimization failed to converge")
                solutions.append(trajectory)
                costs.append(9e99)

        final_solution = np.array(solutions[np.argmin(costs)])
        return final_solution

    def forward_uncertainty(self, x, meas, geom):
        """
        Args:
            x: statevector
            meas: a one-D scipy vector of radiance in uW/nm/sr/cm2
            geom: a geometry object
        Returns:
            lamb: the converged lambertian surface reflectance
            path: the converged path radiance estimate
            mdl: the modeled radiance estimate
            S_hat: the posterior covariance of the state vector
            K: the derivative matrix d meas_x / d state_x
            G: the G matrix from the CD Rodgers 2000 formalism
        """

        dark_surface = np.zeros(self.fm.surface.wl.shape)
        path = self.fm.calc_meas(x, geom, rfl=dark_surface)
        mdl = self.fm.calc_meas(x, geom, rfl=None, Ls=None)
        lamb = self.fm.calc_lamb(x, geom)
        S_hat, K, G = self.calc_posterior(x, geom, meas)
        return lamb, mdl, path, S_hat, K, G<|MERGE_RESOLUTION|>--- conflicted
+++ resolved
@@ -342,13 +342,7 @@
 
             # Update regions outside retrieval windows to match priors
             if self.config.priors_in_initial_guess:
-<<<<<<< HEAD
-                prior_subset_idx = np.arange(len(x0))[self.fm.idx_surface][
-                    self.outside_ret_windows
-                ]
-=======
                 prior_subset_idx = np.arange(len(x0))[self.fm.idx_surf_rfl][self.outside_ret_windows]
->>>>>>> 3f3843ea
                 x0[prior_subset_idx] = self.fm.surface.xa(x0, geom)[prior_subset_idx]
 
             trajectory.append(x0)
