--- conflicted
+++ resolved
@@ -68,7 +68,6 @@
         rayargs = {#self.config.implementation.ip_head, ! this is so isofit works with vpn on
                    '_redis_password': self.config.implementation.redis_password,
                    'ignore_reinit_error': self.config.implementation.ray_ignore_reinit_error,
-<<<<<<< HEAD
                    'local_mode': self.config.implementation.n_cores == 1}
         
         # only specify a temporary directory if we are not connecting to 
@@ -77,24 +76,18 @@
             rayargs['_temp_dir'] = self.config.implementation.ray_temp_dir
             # Used to run on a VPN
             #ray.services.get_node_ip_address = lambda: '127.0.0.1'
-=======
-                   '_temp_dir': self.config.implementation.ray_temp_dir,
-                    'local_mode': self.config.implementation.n_cores == 1}
->>>>>>> b9f62c7c
+
+
 
         # We can only set the num_cpus if running on a single-node
         if self.config.implementation.ip_head is None and self.config.implementation.redis_password is None:
             rayargs['num_cpus'] = self.config.implementation.n_cores
-<<<<<<< HEAD
+
         _node_ip_address = '192.168.1.247'
         #pdb.set_trace()
         ray._private.services.address_to_ip = lambda _node_ip_address: _node_ip_address
         ray.init(**rayargs)
-=======
-
-        if self.config.implementation.debug_mode is False:
-            ray.init(**rayargs)
->>>>>>> b9f62c7c
+
 
         self.workers = None
 
