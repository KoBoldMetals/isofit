--- conflicted
+++ resolved
@@ -151,7 +151,6 @@
 
         # Divide up spectra to run into chunks
         index_sets = np.linspace(0, n_iter, num=n_tasks, dtype=int)
-<<<<<<< HEAD
         
         # Run spectra, in either serial or parallel depending on n_workers
         if len(index_sets) == 1:
@@ -160,16 +159,6 @@
         else:
             res = list(self.workers.map_unordered(lambda a, b: a.run_set_of_spectra.remote(b),
                    [index_pairs[index_sets[l]:index_sets[l+1],:] for l in range(len(index_sets)-1)]))
-=======
-        if len(index_sets) == 1:
-            indices_to_run = [index_pairs[0:1,:]]
-        else:
-            indices_to_run = [index_pairs[index_sets[l]:index_sets[l + 1], :]
-                              for l in range(len(index_sets) - 1)]
-
-        res = list(self.workers.map_unordered(lambda a, b: a.run_set_of_spectra.remote(b),
-                                              indices_to_run))
->>>>>>> b722e4c8
 
         total_time = time.time() - start_time
         logging.info(f'Inversions complete.  {round(total_time,2)}s total, {round(n_iter/total_time,4)} spectra/s, '
