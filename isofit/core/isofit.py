--- conflicted
+++ resolved
@@ -87,20 +87,6 @@
             rayargs['num_cpus'] = self.config.implementation.n_cores
         ray.init(**rayargs)
 
-<<<<<<< HEAD
-        # Build the forward model and inversion objects
-        self._init_nonpicklable_objects()
-        self.io = IO(self.config, self.fm, self.iv, self.rows, self.cols)
-
-=======
-        # We set the row and column range of our analysis. The user can
-        # specify: a single number, in which case it is interpreted as a row;
-        # a comma-separated pair, in which case it is interpreted as a
-        # row/column tuple (i.e. a single spectrum); or a comma-separated
-        # quartet, in which case it is interpreted as a row, column range in the
-        # order (line_start, line_end, sample_start, sample_end) - all values are
-        # inclusive. If none of the above, we will analyze the whole cube.
->>>>>>> c09f44bb
         if len(row_column) > 0:
             ranges = row_column.split(',')
             if len(ranges) == 1:
@@ -115,20 +101,13 @@
                 self.rows = range(int(row_start), int(row_end))
                 self.cols = range(int(col_start), int(col_end))
 
-<<<<<<< HEAD
+        # Build the forward model and inversion objects
+        self._init_nonpicklable_objects()
+        self.io = IO(self.config, self.fm, self.iv, self.rows, self.cols)
+
     def _init_nonpicklable_objects(self) -> None:
         """ Internal function to initialize objects that cannot be pickled
         """
-=======
-        # Build the forward model and inversion objects
-        self._init_nonpicklable_objects()
-        self.io = IO(self.config, self.fm, self.iv, self.rows, self.cols)
-    
-    def __del__(self):
-        ray.shutdown()
-
-    def _init_nonpicklable_objects(self):
->>>>>>> c09f44bb
         self.fm = ForwardModel(self.config)
 
         if self.config.implementation.mode == 'mcmc_inversion':
