--- conflicted
+++ resolved
@@ -25,39 +25,21 @@
 import warnings
 from numba.errors import NumbaWarning, NumbaDeprecationWarning, NumbaPendingDeprecationWarning
 
-<<<<<<< HEAD
-from isofit.core.common import load_config
-from isofit.core.forward import ForwardModel
-from isofit.core.inverse import Inversion
-from isofit.core.inverse_mcmc import MCMCInversion
-from isofit.core.fileio import IO
-
-import multiprocessing
-=======
 from .common import load_config
 from .forward import ForwardModel
 from .inverse import Inversion
 from .inverse_mcmc import MCMCInversion
 from .fileio import IO
->>>>>>> dfbfef7a
 
+import multiprocessing
 from .. import warnings_enabled
 
 
 class Isofit:
     """Spectroscopic Surface and Atmosphere Fitting."""
 
-<<<<<<< HEAD
-    rows, cols = None, None
-    config = None
-    profile = None
-    fm = None
-    iv = None
-    states = None
-=======
     def __init__(self, config_file, row_column='', profile=False, level='INFO'):
         """Initialize the Isofit class."""
->>>>>>> dfbfef7a
 
         # Set logging level
         logging.basicConfig(format='%(message)s', level=level)
@@ -75,16 +57,7 @@
         self.config = load_config(config_file)
 
         # Build the forward model and inversion objects
-<<<<<<< HEAD
         self._init_nonpicklable_objects()
-=======
-        self.fm = ForwardModel(self.config['forward_model'])
-
-        if 'mcmc_inversion' in self.config:
-            self.iv = MCMCInversion(self.config['mcmc_inversion'], self.fm)
-        else:
-            self.iv = Inversion(self.config['inversion'], self.fm)
->>>>>>> dfbfef7a
 
         # We set the row and column range of our analysis. The user can
         # specify: a single number, in which case it is interpreted as a row;
@@ -107,7 +80,6 @@
                 self.rows = range(int(row_start), int(row_end))
                 self.cols = range(int(col_start), int(col_end))
 
-<<<<<<< HEAD
     def _init_nonpicklable_objects(self):
         self.fm = ForwardModel(self.config['forward_model'])
         if 'mcmc_inversion' in self.config:
@@ -120,23 +92,6 @@
         self.iv = None
 
     def _run_single_spectra(self, index):
-        self._init_nonpicklable_objects()
-        io = IO(self.config, self.fm, self.iv, self.rows, self.cols)
-        success, row, col, meas, geom, configs = io.get_components_at_index(index)
-        # Only run through the inversion if we got some data
-        if success:
-=======
-        # Run the model
-        self.__call__()
-
-    def __call__(self):
-        """
-        Iterate over all spectra, reading and writing through the IO
-        object to handle formatting, buffering, and deferred write-to-file.
-        The idea is to avoid reading the entire file into memory, or hitting
-        the physical disk too often. These are our main class variables.
-        """
-
         # Ignore Numba warnings
         if not warnings_enabled:
             warnings.simplefilter(
@@ -148,9 +103,11 @@
             warnings.simplefilter(
                 action='ignore', category=NumbaPendingDeprecationWarning)
 
-        self.io = IO(self.config, self.fm, self.iv, self.rows, self.cols)
-        for row, col, meas, geom, configs in self.io:
->>>>>>> dfbfef7a
+        self._init_nonpicklable_objects()
+        io = IO(self.config, self.fm, self.iv, self.rows, self.cols)
+        success, row, col, meas, geom, configs = io.get_components_at_index(index)
+        # Only run through the inversion if we got some data
+        if success:
             if meas is not None and all(meas < -49.0):
                 # Bad data flags
                 self.states = []
@@ -159,7 +116,6 @@
                 # specific to this spectrum. Typically these would be empty,
                 # though they could contain new location-specific prior
                 # distributions.
-<<<<<<< HEAD
                 self.fm.reconfigure(*configs)
 
                 # The inversion returns a list of states, which are
@@ -191,19 +147,10 @@
                     # though they could contain new location-specific prior
                     # distributions.
                     self.fm.reconfigure(*configs)
-=======
-
-                ### RAISES interp1d() ERROR! ###
-                # self.fm.reconfigure(*configs)
-                ###
-
-                if self.profile:
->>>>>>> dfbfef7a
                     # Profile output
                     gbl, lcl = globals(), locals()
                     cProfile.runctx(
                         'self.iv.invert(meas, geom, configs)', gbl, lcl)
-<<<<<<< HEAD
 
                 # Write the spectra to disk
                 io.write_spectrum(row, col, self.states, meas, geom)
@@ -227,14 +174,3 @@
             total_time = time.time() - start_time 
             logging.info('Parallel inversions complete.  {} s total, {} spectra/s'.format(total_time,n_iter/total_time))
 
-=======
-                else:
-                    # The inversion returns a list of states, which are
-                    # intepreted either as samples from the posterior (MCMC case)
-                    # or as a gradient descent trajectory (standard case). For
-                    # a trajectory, the last spectrum is the converged solution.
-                    self.states = self.iv.invert(meas, geom)
-
-            # Write the spectra to disk
-            self.io.write_spectrum(row, col, self.states, meas, geom)
->>>>>>> dfbfef7a
