--- conflicted
+++ resolved
@@ -358,16 +358,8 @@
         logging.debug(f'Row {row} Column {col}')
 
         # Read data from any of the input files that are defined.
-<<<<<<< HEAD
         for source in self.input_datasets:
             data[source] = self.input_datasets[source].read_spectrum(row, col)
-=======
-        for source in self.infiles:
-            #pdb.set_trace()
-            data[source] = self.infiles[source].read_spectrum(r, c)
-            if (index % flush_rate) == 0:
-                self.infiles[source].flush_buffers()
->>>>>>> d1eec0a0
 
         self.reads += 1
         if self.reads >= self.flush_rate:
@@ -589,7 +581,6 @@
             input_data: optionally overwride self.current_input_data
         """
 
-<<<<<<< HEAD
         if input_data is None:
             to_write = self.build_output(states, self.current_input_data, fm, iv)
         else:
@@ -614,166 +605,4 @@
     outfile = open(outfile, 'rb+')
     outfile.seek(line * shape[1] * shape[2] * np.dtype(dtype).itemsize)
     outfile.write(dat.astype(dtype).tobytes())
-    outfile.close()
-=======
-        # Special case! samples file is matlab format.
-        if self.output.mcmc_samples_file is not None:
-            logging.debug('IO: Writing mcmc_samples_file')
-            mdict = {'samples': states}
-            scipy.io.savemat(self.output.mcmc_samples_file, mdict)
-
-        # Special case! Data dump file is matlab format.
-        if self.output.data_dump_file is not None:
-
-            logging.debug('IO: Writing data_dump_file')
-            x = state_est
-            xall = states
-            Seps_inv, Seps_inv_sqrt = self.iv.calc_Seps(x, meas, geom)
-            meas_est_window = meas_est[self.iv.winidx]
-            meas_window = meas[self.iv.winidx]
-            xa, Sa, Sa_inv, Sa_inv_sqrt = self.iv.calc_prior(x, geom)
-            prior_resid = (x - xa).dot(Sa_inv_sqrt)
-            rdn_est = self.fm.calc_rdn(x, geom)
-            rdn_est_all = np.array([self.fm.calc_rdn(xtemp, geom)
-                                    for xtemp in states])
-
-            x_surface, x_RT, x_instrument = self.fm.unpack(x)
-            Kb = self.fm.Kb(x, geom)
-            xinit = invert_simple(self.fm, meas, geom)
-            Sy = self.fm.instrument.Sy(meas, geom)
-            cost_jac_prior = np.diagflat(x - xa).dot(Sa_inv_sqrt)
-            cost_jac_meas = Seps_inv_sqrt.dot(K[self.iv.winidx, :])
-            meas_Cov = self.fm.Seps(x, meas, geom)
-            lamb_est, meas_est, path_est, S_hat, K, G = \
-                self.iv.forward_uncertainty(state_est, meas, geom)
-            A = np.matmul(K, G)
-
-            # Form the MATLAB dictionary object and write to file
-            mdict = {
-                'K': K,
-                'G': G,
-                'S_hat': S_hat,
-                'prior_mu': xa,
-                'Ls': Ls,
-                'prior_Cov': Sa,
-                'meas': meas,
-                'rdn_est': rdn_est,
-                'rdn_est_all': rdn_est_all,
-                'x': x,
-                'xall': xall,
-                'x_surface': x_surface,
-                'x_RT': x_RT,
-                'x_instrument': x_instrument,
-                'meas_Cov': meas_Cov,
-                'wl': wl,
-                'fwhm': fwhm,
-                'lamb_est': lamb_est,
-                'coszen': coszen,
-                'cost_jac_prior': cost_jac_prior,
-                'Kb': Kb,
-                'A': A,
-                'cost_jac_meas': cost_jac_meas,
-                'winidx': self.iv.winidx,
-                'windows': self.iv.windows,
-                'prior_resid': prior_resid,
-                'noise_Cov': Sy,
-                'xinit': xinit,
-                'rhoatm': rhoatm,
-                'sphalb': sphalb,
-                'transm': transm,
-                'transup': transup,
-                'solar_irr': solar_irr,
-                'L_atm': L_atm,
-                'L_down_transmitted': L_down_transmitted
-            }
-            scipy.io.savemat(self.output.data_dump_file, mdict)
-
-        # Write plots, if needed
-        if len(states) > 0 and self.output.plot_directory is not None:
-
-            if 'reference_reflectance_file' in self.infiles:
-                reference_file = self.infiles['reference_reflectance_file']
-                self.rfl_ref = reference_file.read_spectrum(row, col)
-                self.wl_ref = reference_file.wl
-
-            for i, x in enumerate(states):
-
-                # Calculate intermediate solutions
-                lamb_est, meas_est, path_est, S_hat, K, G = \
-                    self.iv.forward_uncertainty(state_est, meas, geom)
-
-                plt.cla()
-                red = [0.7, 0.2, 0.2]
-                wl, fwhm = self.fm.calibration(x)
-                xmin, xmax = min(wl), max(wl)
-                fig = plt.subplots(1, 2, figsize=(10, 5))
-                plt.subplot(1, 2, 1)
-                meas_est = self.fm.calc_meas(x, geom)
-                for lo, hi in self.iv.windows:
-                    idx = np.where(np.logical_and(wl > lo, wl < hi))[0]
-                    p1 = plt.plot(wl[idx], meas[idx], color=red, linewidth=2)
-                    p2 = plt.plot(wl, meas_est, color='k', linewidth=1)
-                plt.title("Radiance")
-                plt.title("Measurement (Scaled DN)")
-                ymax = max(meas)*1.25
-                ymax = max(meas)+0.01
-                ymin = min(meas)-0.01
-                plt.text(500, ymax*0.92, "Measured", color=red)
-                plt.text(500, ymax*0.86, "Model", color='k')
-                plt.ylabel(r"$\mu$W nm$^{-1}$ sr$^{-1}$ cm$^{-2}$")
-                plt.ylabel("Intensity")
-                plt.xlabel("Wavelength (nm)")
-                plt.ylim([-0.001, ymax])
-                plt.ylim([ymin, ymax])
-                plt.xlim([xmin, xmax])
-
-                plt.subplot(1, 2, 2)
-                lamb_est = self.fm.calc_lamb(x, geom)
-                ymax = min(max(lamb_est)*1.25, 0.10)
-                for lo, hi in self.iv.windows:
-
-                    # black line
-                    idx = np.where(np.logical_and(wl > lo, wl < hi))[0]
-                    p2 = plt.plot(wl[idx], lamb_est[idx], 'k', linewidth=2)
-                    ymax = max(max(lamb_est[idx]*1.2), ymax)
-
-                    # red line
-                    if 'reference_reflectance_file' in self.infiles:
-                        idx = np.where(np.logical_and(
-                            self.wl_ref > lo, self.wl_ref < hi))[0]
-                        p1 = plt.plot(self.wl_ref[idx], self.rfl_ref[idx],
-                                      color=red, linewidth=2)
-                        #ymax = max(max(self.rfl_ref[idx]*1.2), ymax)
-                        ymax = 1
-
-                    # green and blue lines - surface components
-                    if hasattr(self.fm.surface, 'components') and \
-                            self.output.plot_surface_components:
-                        idx = np.where(np.logical_and(self.fm.surface.wl > lo,
-                                                      self.fm.surface.wl < hi))[0]
-                        p3 = plt.plot(self.fm.surface.wl[idx],
-                                      self.fm.xa(x, geom)[idx], 'b', linewidth=2)
-                        for j in range(len(self.fm.surface.components)):
-                            z = self.fm.surface.norm(
-                                lamb_est[self.fm.surface.idx_ref])
-                            mu = self.fm.surface.components[j][0] * z
-                            plt.plot(self.fm.surface.wl[idx], mu[idx], 'g:',
-                                     linewidth=1)
-                plt.text(500, ymax*0.86, "Remote estimate", color='k')
-                if 'reference_reflectance_file' in self.infiles:
-                    plt.text(500, ymax*0.92, "In situ reference", color=red)
-                if hasattr(self.fm.surface, 'components') and \
-                        self.output.plot_surface_components:
-                    plt.text(500, ymax*0.80, "Prior mean state ",
-                             color='b')
-                    plt.text(500, ymax*0.74, "Surface components ",
-                             color='g')
-                plt.ylim([-0.0010, 1])
-                plt.xlim([xmin, xmax])
-                plt.title("Reflectance")
-                plt.title("Source Model")
-                plt.xlabel("Wavelength (nm)")
-                fn = os.path.join(self.output.plot_directory, ('frame_%i.png' % i))
-                plt.savefig(fn)
-                plt.close()
->>>>>>> d1eec0a0
+    outfile.close()