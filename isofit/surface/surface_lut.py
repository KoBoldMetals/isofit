--- conflicted
+++ resolved
@@ -117,16 +117,6 @@
         LUT dimensions such as solar and view zenith."""
 
         point = np.zeros(self.n_lut)
-<<<<<<< HEAD
-        for v, name in zip(x_surface, self.statevec_names):
-            point[self.lut_names.index(name)] = v
-        if "SOLZEN" in self.lut_names:
-            solzen_ind = self.lut_names.index("SOLZEN")
-            point[solzen_ind] = geom.solar_zenith
-        if "VIEWZEN" in self.lut_names:
-            viewzen_ind = self.lut_names.index("VIEWZEN")
-            point[viewzen_ind] = geom.observer_zenith
-=======
 
         for v,name in zip(x_surface, self.statevec_names):
           point[self.lut_names.index(name)] = v
@@ -139,7 +129,6 @@
           viewzen_ind = self.lut_names.index('VIEWZEN')
           point[viewzen_ind] = geom.observer_zenith
 
->>>>>>> 3f3843ea
         lamb = self.itp(point)
 
         return lamb
@@ -161,18 +150,11 @@
         dlamb = []
 
         for xi in range(self.n_state):
-<<<<<<< HEAD
-            x_new = x_surface.copy()
-            x_new[xi] = x_new[xi] + eps
-            perturbed = self.calc_lamb(x_new, geom)
-            dlamb.append((perturbed - base) / eps)
-=======
            x_new = x_surface.copy()
            x_new[xi] = x_new[xi] + eps
            perturbed = self.calc_lamb(x_new, geom)
            dlamb.append((perturbed-base)/eps)
 
->>>>>>> 3f3843ea
         dlamb = np.array(dlamb).T
 
         return dlamb
@@ -194,11 +176,6 @@
         """Summary of state vector."""
 
         if len(x_surface) < 1:
-<<<<<<< HEAD
-            return ""
-        return "Surface: " + " ".join([("%5.4f" % x) for x in x_surface])
-=======
             return ''
 
-        return 'Surface: '+' '.join([('%5.4f' % x) for x in x_surface])
->>>>>>> 3f3843ea
+        return 'Surface: '+' '.join([('%5.4f' % x) for x in x_surface])