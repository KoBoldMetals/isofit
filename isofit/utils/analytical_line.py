#! /usr/bin/env python3
#
#  Copyright 2018 California Institute of Technology
#
#  Licensed under the Apache License, Version 2.0 (the "License");
#  you may not use this file except in compliance with the License.
#  You may obtain a copy of the License at
#
#      http://www.apache.org/licenses/LICENSE-2.0
#
#  Unless required by applicable law or agreed to in writing, software
#  distributed under the License is distributed on an "AS IS" BASIS,
#  WITHOUT WARRANTIES OR CONDITIONS OF ANY KIND, either express or implied.
#  See the License for the specific language governing permissions and
#  limitations under the License.
#
# ISOFIT: Imaging Spectrometer Optimal FITting
# Author: Philip G. Brodrick, philip.brodrick@jpl.nasa.gov

import argparse
import logging
import os
import time
from collections import OrderedDict
from glob import glob

import numpy as np
import ray
from spectral.io import envi

from isofit.configs import configs
from isofit.core.common import envi_header, svd_inv, svd_inv_sqrt
from isofit.core.fileio import write_bil_chunk
from isofit.core.forward import ForwardModel
from isofit.core.geometry import Geometry
from isofit.inversion.inverse import Inversion
from isofit.inversion.inverse_simple import invert_algebraic, invert_analytical
from isofit.utils import remap
from isofit.utils.atm_interpolation import atm_interpolation


def main(rawargs=None) -> None:
    """
    TODO: Description
    """
    # TODO: Parser should be moved out of main and these be made parameters of the function
    parser = argparse.ArgumentParser(description="Apply OE to a block of data.")
    parser.add_argument("rdn_file", type=str)
    parser.add_argument("loc_file", type=str)
    parser.add_argument("obs_file", type=str)
    parser.add_argument("isofit_dir", type=str)
    parser.add_argument("--n_atm_neighbors", type=int, default=20)
    parser.add_argument("--smoothing_sigma", type=int, default=2)
    parser.add_argument("--output_rfl_file", type=str, default=None)
    parser.add_argument("--output_unc_file", type=str, default=None)
    parser.add_argument("--atm_file", type=str, default=None)
    parser.add_argument("--loglevel", type=str, default="INFO")
    parser.add_argument("--logfile", type=str, default=None)
    args = parser.parse_args(rawargs)

    logging.basicConfig(
        format="%(levelname)s:%(asctime)s ||| %(message)s",
        level=args.loglevel,
        filename=args.logfile,
        datefmt="%Y-%m-%d,%H:%M:%S",
    )

    file = glob(os.path.join(args.isofit_dir, "config", "") + "*_modtran.json")[0]
    config = configs.create_new_config(file)
    config.forward_model.instrument.integrations = 1

    subs_state_file = config.output.estimated_state_file
    subs_loc_file = config.input.loc_file
    full_state_file = subs_state_file.replace(
        "_subs_state", "_subs_state_mapped"
    )  # Unused
    lbl_file = subs_state_file.replace("_subs_state", "_lbl")

    if args.output_rfl_file is None:
        analytical_state_file = subs_state_file.replace(
            "_subs_state", "_state_analytical"
        )
    else:
        analytical_state_file = args.output_rfl_file

    if args.output_unc_file is None:
        analytical_state_unc_file = subs_state_file.replace(
            "_subs_state", "_state_analytical_uncert"
        )
    else:
        analytical_state_unc_file = args.output_unc_file

    if args.atm_file is None:
        atm_file = subs_state_file.replace("_subs_state", "_atm_interp")
    else:
        atm_file = args.atm_file

    if os.path.isfile(atm_file) is False:
        atm_interpolation(
            subs_state_file,
            subs_loc_file,
            lbl_file,
            args.loc_file,
            atm_file,
            nneighbors=args.n_atm_neighbors,
            gaussian_smoothing_sigma=args.smoothing_sigma,
        )

    fm = ForwardModel(config)
    iv = Inversion(config, fm)

    rdn_ds = envi.open(envi_header(args.rdn_file))
<<<<<<< HEAD
    rdn = rdn_ds.open_memmap(interleave="bip")
    rdns = rdn.shape
    loc = envi.open(envi_header(args.loc_file)).open_memmap(interleave="bip")
    obs = envi.open(envi_header(args.obs_file)).open_memmap(interleave="bip")
    atm = envi.open(envi_header(atm_file)).open_memmap(interleave="bip")

    hash_table = OrderedDict()  # Deprecated in Python 3.7
    hash_size = 500  # Unused, hardcoded

    output_metadata = rdn_ds.metadata
    output_metadata["interleave"] = "bil"
    output_metadata["description"] = "L2A Analytyical per-pixel surface retrieval"
    if "emit pge input files" in list(output_metadata.keys()):
        del output_metadata["emit pge input files"]

    img = envi.create_image(
        envi_header(analytical_state_file), ext="", metadata=output_metadata, force=True
    )
=======
    rdn    = rdn_ds.open_memmap(interleave='bip')
    rdns   = rdn.shape
    loc    = envi.open(envi_header(args.loc_file)).open_memmap(interleave='bip')
    obs    = envi.open(envi_header(args.obs_file)).open_memmap(interleave='bip')
    atm    = envi.open(envi_header(atm_file)).open_memmap(interleave='bip')

    hash_table = OrderedDict() # Deprecated in Python 3.7
    hash_size  = 500 # Unused, hardcoded

    output_metadata                = rdn_ds.metadata
    output_metadata['interleave']  = 'bil'
    output_metadata['description'] = 'L2A Analytyical per-pixel surface retrieval'

    outside_ret_windows = np.zeros(len(fm.surface.idx_lamb),dtype=int)
    outside_ret_windows[iv.winidx] = 1
    output_metadata['bbl'] = '{' + ','.join([str(x) for x in outside_ret_windows]) + '}'
    if 'emit pge input files' in list(output_metadata.keys()):
        del output_metadata['emit pge input files']

    img = envi.create_image(envi_header(analytical_state_file),     ext='', metadata=output_metadata, force=True)
>>>>>>> 3f3843ea
    del img
    img = envi.create_image(
        envi_header(analytical_state_unc_file),
        ext="",
        metadata=output_metadata,
        force=True,
    )
    del atm, rdn, img

    ray.init(
        ignore_reinit_error=config.implementation.ray_ignore_reinit_error,
        address=config.implementation.ip_head,
        _temp_dir=config.implementation.ray_temp_dir,
        include_dashboard=config.implementation.ray_include_dashboard,
        _redis_password=config.implementation.redis_password,
    )

    n_workers = 40  # Hardcoded
    worker = ray.remote(Worker)
    wargs = [
        config,
        ray.put(fm),
        atm_file,
        analytical_state_file,
        analytical_state_unc_file,
        args.rdn_file,
        args.loc_file,
        args.obs_file,
        args.loglevel,
        args.logfile,
    ]
    workers = ray.util.ActorPool([worker.remote(*wargs) for _ in range(n_workers)])

    line_breaks = np.linspace(0, rdns[0], n_workers * 3, dtype=int)
    line_breaks = [
        (line_breaks[n], line_breaks[n + 1]) for n in range(len(line_breaks) - 1)
    ]

    start_time = time.time()
    res = list(workers.map_unordered(lambda a, b: a.run_lines.remote(b), line_breaks))
    total_time = time.time() - start_time
    logging.info(
        f"Analytical line inversions complete.  {round(total_time,2)}s total, "
        f"{round(rdns[0]*rdns[1]/total_time,4)} spectra/s, "
        f"{round(rdns[0]*rdns[1]/total_time/n_workers,4)} spectra/s/core"
    )


class Worker(object):
    def __init__(
        self,
        config: configs.Config,
        fm: ForwardModel,
        RT_state_file: str,
        analytical_state_file: str,
        analytical_state_unc_file: str,
        rdn_file: str,
        loc_file: str,
        obs_file: str,
        loglevel: str,
        logfile: str,
    ):
        """
        Worker class to help run a subset of spectra.

        Args:
            forward_model: isofit forward_model
            loglevel: output logging level
            logfile: output logging file
            worker_id: worker ID for logging reference
            total_workers: the total number of workers running, for logging reference
        """

        logging.basicConfig(
            format="%(levelname)s:%(asctime)s ||| %(message)s",
            level=loglevel,
            filename=logfile,
            datefmt="%Y-%m-%d,%H:%M:%S",
        )
        self.config = config
        self.fm = fm
        self.iv = Inversion(self.config, self.fm)

        self.completed_spectra = 0
        self.hash_table = OrderedDict()
        self.hash_size = 500
        self.RT_state_file = RT_state_file
        self.rdn_file = rdn_file
        self.loc_file = loc_file
        self.obs_file = obs_file
        self.analytical_state_file = analytical_state_file
        self.analytical_state_unc_file = analytical_state_unc_file

    def run_lines(self, startstop: tuple) -> None:
        """
        TODO: Description
        """
        rdn = envi.open(envi_header(self.rdn_file)).open_memmap(interleave="bip")
        loc = envi.open(envi_header(self.loc_file)).open_memmap(interleave="bip")
        obs = envi.open(envi_header(self.obs_file)).open_memmap(interleave="bip")
        rt_state = envi.open(envi_header(self.RT_state_file)).open_memmap(
            interleave="bip"
        )

        start_line, stop_line = startstop
        output_state = (
            np.zeros((stop_line - start_line, rt_state.shape[1], rdn.shape[2])) - 9999
        )
        output_state_unc = (
            np.zeros((stop_line - start_line, rt_state.shape[1], rdn.shape[2])) - 9999
        )

        for r in range(start_line, stop_line):
            for c in range(output_state.shape[1]):
                meas = rdn[r, c, :]
                if np.all(meas < 0):
                    continue
                x_RT = rt_state[r, c, :]
                geom = Geometry(obs=obs[r, c, :], loc=loc[r, c, :])

                states, unc = invert_analytical(
                    self.iv.fm,
                    self.iv.winidx,
                    meas,
                    geom,
                    x_RT,
                    1,
                    self.hash_table,
                    self.hash_size,
                )
                output_state[r - start_line, c, :] = states[-1][
                    self.iv.fm.surface.idx_lamb
                ]
                output_state_unc[r - start_line, c, :] = unc[
                    self.iv.fm.surface.idx_lamb
                ]

            logging.info(f"Analytical line writing line {r}")

            write_bil_chunk(
                output_state[r - start_line, ...].T,
                self.analytical_state_file,
                r,
                (rdn.shape[0], rdn.shape[1], rdn.shape[2]),
            )
            write_bil_chunk(
                output_state_unc[r - start_line, ...].T,
                self.analytical_state_unc_file,
                r,
                (rdn.shape[0], rdn.shape[1], rdn.shape[2]),
            )


if __name__ == "__main__":
    main()<|MERGE_RESOLUTION|>--- conflicted
+++ resolved
@@ -110,7 +110,6 @@
     iv = Inversion(config, fm)
 
     rdn_ds = envi.open(envi_header(args.rdn_file))
-<<<<<<< HEAD
     rdn = rdn_ds.open_memmap(interleave="bip")
     rdns = rdn.shape
     loc = envi.open(envi_header(args.loc_file)).open_memmap(interleave="bip")
@@ -120,25 +119,6 @@
     hash_table = OrderedDict()  # Deprecated in Python 3.7
     hash_size = 500  # Unused, hardcoded
 
-    output_metadata = rdn_ds.metadata
-    output_metadata["interleave"] = "bil"
-    output_metadata["description"] = "L2A Analytyical per-pixel surface retrieval"
-    if "emit pge input files" in list(output_metadata.keys()):
-        del output_metadata["emit pge input files"]
-
-    img = envi.create_image(
-        envi_header(analytical_state_file), ext="", metadata=output_metadata, force=True
-    )
-=======
-    rdn    = rdn_ds.open_memmap(interleave='bip')
-    rdns   = rdn.shape
-    loc    = envi.open(envi_header(args.loc_file)).open_memmap(interleave='bip')
-    obs    = envi.open(envi_header(args.obs_file)).open_memmap(interleave='bip')
-    atm    = envi.open(envi_header(atm_file)).open_memmap(interleave='bip')
-
-    hash_table = OrderedDict() # Deprecated in Python 3.7
-    hash_size  = 500 # Unused, hardcoded
-
     output_metadata                = rdn_ds.metadata
     output_metadata['interleave']  = 'bil'
     output_metadata['description'] = 'L2A Analytyical per-pixel surface retrieval'
@@ -149,8 +129,9 @@
     if 'emit pge input files' in list(output_metadata.keys()):
         del output_metadata['emit pge input files']
 
-    img = envi.create_image(envi_header(analytical_state_file),     ext='', metadata=output_metadata, force=True)
->>>>>>> 3f3843ea
+    img = envi.create_image(
+        envi_header(analytical_state_file), ext="", metadata=output_metadata, force=True
+    )
     del img
     img = envi.create_image(
         envi_header(analytical_state_unc_file),
