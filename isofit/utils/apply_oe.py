--- conflicted
+++ resolved
@@ -186,13 +186,9 @@
 
     """
     use_superpixels = args.empirical_line or args.analytical_line
-<<<<<<< HEAD
 
     if not os.environ.get("ISOFIT_DEBUG"):
         ray_start(args.n_cores, args.num_cpus, args.memory_gb * 1024**3)
-=======
-    ray_start(args.n_cores, args.num_cpus, args.memory_gb * 1024**3)
->>>>>>> 474f419b
 
     if args.sensor not in SUPPORTED_SENSORS:
         if args.sensor[:3] != "NA-":
@@ -553,20 +549,6 @@
             paths=paths,
             lut_params=lut_params,
             h2o_lut_grid=h2o_lut_grid,
-<<<<<<< HEAD
-            elevation_lut_grid=elevation_lut_grid
-            if elevation_lut_grid is not None
-            else [mean_altitude_km],
-            to_sensor_zenith_lut_grid=to_sensor_zenith_lut_grid
-            if to_sensor_zenith_lut_grid is not None
-            else [mean_to_sensor_zenith],
-            to_sun_zenith_lut_grid=to_sun_zenith_lut_grid
-            if to_sun_zenith_lut_grid is not None
-            else [mean_to_sun_zenith],
-            relative_azimuth_lut_grid=relative_azimuth_lut_grid
-            if relative_azimuth_lut_grid is not None
-            else [mean_relative_azimuth],
-=======
             elevation_lut_grid=(
                 elevation_lut_grid
                 if elevation_lut_grid is not None
@@ -587,7 +569,6 @@
                 if relative_azimuth_lut_grid is not None
                 else [mean_relative_azimuth]
             ),
->>>>>>> 474f419b
             mean_latitude=mean_latitude,
             mean_longitude=mean_longitude,
             dt=dt,
