#! /usr/bin/env python3
#
# Authors: David R Thompson and Philip G. Brodrick
#

import logging
import os
import subprocess
from datetime import datetime
from os.path import exists, join
from types import SimpleNamespace
from typing import List
from warnings import warn

import click
import numpy as np
from spectral.io import envi

import isofit.utils.template_construction as tmpl
from isofit.core import isofit
from isofit.core.common import envi_header, ray_start, ray_terminate
from isofit.utils import analytical_line, empirical_line, extractions, segment

warn(
    message=(
        f"The module {__name__} is deprecated and will be removed with ISOFIT version"
        " 3.2."
    ),
    category=DeprecationWarning,
    stacklevel=2,
)

EPS = 1e-6
CHUNKSIZE = 256

UNCORRELATED_RADIOMETRIC_UNCERTAINTY = 0.01
SUPPORTED_SENSORS = [
    "ang",
    "avcl",
    "neon",
    "prism",
    "emit",
    "enmap",
    "hyp",
    "prisma",
    "av3",
]
RTM_CLEANUP_LIST = ["*r_k", "*t_k", "*tp7", "*wrn", "*psc", "*plt", "*7sc", "*acd"]
INVERSION_WINDOWS = [[350.0, 1360.0], [1410, 1800.0], [1970.0, 2500.0]]


# Input arguments
@click.command(name="apply_oe")
@click.argument("input_radiance")
@click.argument("input_loc")
@click.argument("input_obs")
@click.argument("working_directory")
@click.argument("sensor")
@click.option("--copy_input_files", is_flag=True, default=False)
@click.option("--modtran_path")
@click.option("--wavelength_path")
@click.option("--surface_category", default="multicomponent_surface")
@click.option("--aerosol_climatology_path")
@click.option("--rdn_factors_path")
@click.option("--surface_path")
@click.option("--atmosphere_type", default="ATM_MIDLAT_SUMMER")
@click.option("--channelized_uncertainty_path")
@click.option("--model_discrepancy_path")
@click.option("--lut_config_file")
@click.option("--multiple_restarts", is_flag=True, default=False)
@click.option("--logging_level", default="INFO")
@click.option("--log_file")
@click.option("--n_cores", type=int, default=1)
@click.option("--num_cpus", type=int, default=1)
@click.option("--memory_gb", type=int, default=-1)
@click.option("--presolve", is_flag=True, default=False)
@click.option("--empirical_line", is_flag=True, default=False)
@click.option("--analytical_line", is_flag=True, default=False)
@click.option("--ray_temp_dir", default="/tmp/ray")
@click.option("--emulator_base")
@click.option("--segmentation_size", default=40)
@click.option("--num_neighbors", "-nn", type=int, multiple=True)
@click.option("--atm_sigma", "-as", type=float, multiple=True, default=[2])
@click.option("--pressure_elevation", is_flag=True, default=False)
@click.option("--prebuilt_lut", type=str)
@click.option(
    "--debug-args",
    help="Prints the arguments list without executing the command",
    is_flag=True,
)
@click.option("--profile")
def _cli(debug_args, profile, **kwargs):
    """\
    Apply OE to a block of data
    """
    if debug_args:
        click.echo("Arguments to be passed:")
        for key, value in kwargs.items():
            click.echo(f"  {key} = {value!r}")
    else:
        if profile:
            import cProfile
            import pstats

            profiler = cProfile.Profile()
            profiler.enable()

        # SimpleNamespace converts a dict into dot-notational
        apply_oe(SimpleNamespace(**kwargs))

        if profile:
            profiler.disable()
            stats = pstats.Stats(profiler)
            stats.dump_stats(profile)

    click.echo("Done")


def apply_oe(args):
    """This is a helper script to apply OE over a flightline using the MODTRAN radiative transfer engine.

    The goal is to run isofit in a fairly 'standard' way, accounting for the types of variation that might be
    considered typical.  For instance, we use the observation (obs) and location (loc) files to determine appropriate
    MODTRAN view-angle geometry look up tables, and provide a heuristic means of determing atmospheric water ranges.

    This code also proivdes the capicity for speedup through the empirical line solution.

    Args:
        input_radiance (str): radiance data cube [expected ENVI format]
        input_loc (str): location data cube, (Lon, Lat, Elevation) [expected ENVI format]
        input_obs (str): observation data cube, (path length, to-sensor azimuth, to-sensor zenith, to-sun azimuth,
            to-sun zenith, phase, slope, aspect, cosine i, UTC time) [expected ENVI format]
        working_directory (str): directory to stage multiple outputs, will contain subdirectories
        sensor (str): the sensor used for acquisition, will be used to set noise and datetime settings.  choices are:
            [ang, avcl, neon, prism]
        copy_input_files (Optional, int): flag to choose to copy input_radiance, input_loc, and input_obs locally into
            the working_directory.  0 for no, 1 for yes.  Default 0
        modtran_path (Optional, str): Location of MODTRAN utility, alternately set with MODTRAN_DIR environment variable
        wavelength_path (Optional, str): Location to get wavelength information from, if not specified the radiance
            header will be used
        surface_category (Optional, str): The type of isofit surface priors to use.  Default is multicomponent_surface
        aerosol_climatology_path (Optional, str): Specific aerosol climatology information to use in MODTRAN,
            default None
        rdn_factors_path (Optional, str): Specify a radiometric correction factor, if desired. default None
        surface_path (Optional, str): Path to surface model - required if surface is multicomponent_surface (default
            above).  Alternately set with ISOFIT_SURFACE_MODEL environment variable. default None
        channelized_uncertainty_path (Optional, str): path to a channelized uncertainty file.  default None
        lut_config_file (Optional, str): Path to a look up table configuration file, which will override defaults
            chocies. default None
        logging_level (Optional, str): Logging level with which to run isofit.  Default INFO
        log_file (Optional, str): File path to write isofit logs to.  Default None
        n_cores (Optional, int): Number of cores to run isofit with.  Substantial parallelism is available, and full
            runs will be very slow in serial.  Suggested to max this out on the available system.  Default 1
        presolve (Optional, int): Flag to use a presolve mode to estimate the available atmospheric water range.  Runs
            a preliminary inversion over the image with a 1-D LUT of water vapor, and uses the resulting range (slightly
            expanded) to bound determine the full LUT.  Advisable to only use with small cubes or in concert with the
            empirical_line setting, or a significant speed penalty will be incurred.  Choices - 0 off, 1 on. Default 0
        empirical_line (Optional, int): Use an empirical line interpolation to run full inversions over only a subset
            of pixels, determined using a SLIC superpixel segmentation, and use a KDTREE Of local solutions to
            interpolate radiance->reflectance.  Generally a good option if not trying to analyze the atmospheric state
            at fine scale resolution.  Choices - 0 off, 1 on.  Default 0
        ray_temp_dir (Optional, str): Location of temporary directory for ray parallelization engine.  Default is
            '/tmp/ray'
        emulator_base (Optional, str): Location of emulator base path.  Point this at the model folder (or h5 file) of
            sRTMnet to use the emulator instead of MODTRAN.  An additional file with the same basename and the extention
            _aux.npz must accompany (e.g. /path/to/emulator.h5 /path/to/emulator_aux.npz)
        segmentation_size (Optional, int): Size of segments to construct for empirical line (if used).
        num_neighbors (Optional, int): Forced number of neighbors for empirical line extrapolation - overides default
            set from segmentation_size parameter.
        pressure_elevation (Optional, bool): If set, retrieves elevation.
        prebuilt_lut (Optional, str): Use this pres-constructed look up table for all retrievals.

            Reference:
            D.R. Thompson, A. Braverman,P.G. Brodrick, A. Candela, N. Carbon, R.N. Clark,D. Connelly, R.O. Green, R.F.
            Kokaly, L. Li, N. Mahowald, R.L. Miller, G.S. Okin, T.H.Painter, G.A. Swayze, M. Turmon, J. Susilouto, and
            D.S. Wettergreen. Quantifying Uncertainty for Remote Spectroscopy of Surface Composition. Remote Sensing of
            Environment, 2020. doi: https://doi.org/10.1016/j.rse.2020.111898.

            Emulator reference:
            P.G. Brodrick, D.R. Thompson, J.E. Fahlen, M.L. Eastwood, C.M. Sarture, S.R. Lundeen, W. Olson-Duvall,
            N. Carmon, and R.O. Green. Generalized radiative transfer emulation for imaging spectroscopy reflectance
            retrievals. Remote Sensing of Environment, 261:112476, 2021.doi: 10.1016/j.rse.2021.112476.


    Returns:

    """
    use_superpixels = args.empirical_line or args.analytical_line
    ray_start(args.n_cores, args.num_cpus, args.memory_gb * 1024**3)

    if args.sensor not in SUPPORTED_SENSORS:
        if args.sensor[:3] != "NA-":
            errstr = 'Argument error: sensor must be one of {SUPP_SENSORS} or "NA-*"'
            raise ValueError(errstr)

    if args.num_neighbors is not None and len(args.num_neighbors) > 1:
        if not args.analytical_line:
            raise ValueError(
                "If num_neighbors has multiple elements, --analytical_line must be True"
            )
        if args.empirical_line:
            raise ValueError(
                "If num_neighbors has multiple elements, only --analytical_line is valid"
            )

    logging.basicConfig(
        format="%(levelname)s:%(asctime)s || %(filename)s:%(funcName)s() | %(message)s",
        level=args.logging_level,
        filename=args.log_file,
        datefmt="%Y-%m-%d,%H:%M:%S",
    )
    logging.info(args)

    logging.info("Checking input data files...")
    rdn_dataset = envi.open(envi_header(args.input_radiance))
    rdn_size = (rdn_dataset.shape[0], rdn_dataset.shape[1])
    del rdn_dataset
    for infile_name, infile in zip(
        ["input_radiance", "input_loc", "input_obs"],
        [args.input_radiance, args.input_loc, args.input_obs],
    ):
        if os.path.isfile(infile) is False:
            err_str = (
                f"Input argument {infile_name} give as: {infile}.  File not found on"
                " system."
            )
            raise ValueError("argument " + err_str)
        if infile_name != "input_radiance":
            input_dataset = envi.open(envi_header(infile), infile)
            input_size = (input_dataset.shape[0], input_dataset.shape[1])
            if not (input_size[0] == rdn_size[0] and input_size[1] == rdn_size[1]):
                err_str = (
                    f"Input file: {infile_name} size is {input_size}, which does not"
                    f" match input_radiance size: {rdn_size}"
                )
                raise ValueError(err_str)
    logging.info("...Data file checks complete")

    lut_params = tmpl.LUTConfig(args.lut_config_file, args.emulator_base)

    logging.info("Setting up files and directories....")
    paths = tmpl.Pathnames(args)
    paths.make_directories()
    paths.stage_files()
    logging.info("...file/directory setup complete")

    # Based on the sensor type, get appropriate year/month/day info fro intial condition.
    # We'll adjust for line length and UTC day overrun later
    if args.sensor == "ang":
        # parse flightline ID (AVIRIS-NG assumptions)
        dt = datetime.strptime(paths.fid[3:], "%Y%m%dt%H%M%S")
    elif args.sensor == "av3":
        # parse flightline ID (AVIRIS-3 assumptions)
        dt = datetime.strptime(paths.fid[3:], "%Y%m%dt%H%M%S")
    elif args.sensor == "avcl":
        # parse flightline ID (AVIRIS-Classic assumptions)
        dt = datetime.strptime("20{}t000000".format(paths.fid[1:7]), "%Y%m%dt%H%M%S")
    elif args.sensor == "emit":
        # parse flightline ID (EMIT assumptions)
        dt = datetime.strptime(paths.fid[:19], "emit%Y%m%dt%H%M%S")
        global INVERSION_WINDOWS
        INVERSION_WINDOWS = [[380.0, 1325.0], [1435, 1770.0], [1965.0, 2500.0]]
    elif args.sensor == "enmap":
        # parse flightline ID (EnMAP assumptions)
        dt = datetime.strptime(paths.fid[:15], "%Y%m%dt%H%M%S")
    elif args.sensor == "hyp":
        # parse flightline ID (Hyperion assumptions)
        dt = datetime.strptime(paths.fid[10:17], "%Y%j")
    elif args.sensor == "neon":
        # parse flightline ID (NEON assumptions)
        dt = datetime.strptime(paths.fid, "NIS01_%Y%m%d_%H%M%S")
    elif args.sensor == "prism":
        # parse flightline ID (PRISM assumptions)
        dt = datetime.strptime(paths.fid[3:], "%Y%m%dt%H%M%S")
    elif args.sensor == "prisma":
        # parse flightline ID (PRISMA assumptions)
        dt = datetime.strptime(paths.fid, "%Y%m%d%H%M%S")
    elif args.sensor[:3] == "NA-":
        dt = datetime.strptime(args.sensor[3:], "%Y%m%d")
    else:
        raise ValueError(
            "Datetime object could not be obtained. Please check file name of input"
            " data."
        )

    dayofyear = dt.timetuple().tm_yday

    (
        h_m_s,
        day_increment,
        mean_path_km,
        mean_to_sensor_azimuth,
        mean_to_sensor_zenith,
        mean_to_sun_zenith,
        mean_relative_azimuth,
        valid,
        to_sensor_zenith_lut_grid,
        to_sun_zenith_lut_grid,
        relative_azimuth_lut_grid,
    ) = tmpl.get_metadata_from_obs(paths.obs_working_path, lut_params)

    # overwrite the time in case original obs has an error in that band
    if h_m_s[0] != dt.hour and h_m_s[0] >= 24:
        h_m_s[0] = dt.hour
        logging.info(
            "UTC hour did not match start time minute. Adjusting to that value."
        )
    if h_m_s[1] != dt.minute and h_m_s[1] >= 60:
        h_m_s[1] = dt.minute
        logging.info(
            "UTC minute did not match start time minute. Adjusting to that value."
        )

    if day_increment:
        dayofyear += 1

    gmtime = float(h_m_s[0] + h_m_s[1] / 60.0)

    # get radiance file, wavelengths
    if args.wavelength_path:
        chn, wl, fwhm = np.loadtxt(args.wavelength_path).T
    else:
        radiance_dataset = envi.open(envi_header(paths.radiance_working_path))
        wl = np.array([float(w) for w in radiance_dataset.metadata["wavelength"]])
        if "fwhm" in radiance_dataset.metadata:
            fwhm = np.array([float(f) for f in radiance_dataset.metadata["fwhm"]])
        elif "FWHM" in radiance_dataset.metadata:
            fwhm = np.array([float(f) for f in radiance_dataset.metadata["FWHM"]])
        else:
            fwhm = np.ones(wl.shape) * (wl[1] - wl[0])

        # Close out radiance dataset to avoid potential confusion
        del radiance_dataset

    # Convert to microns if needed
    if wl[0] > 100:
        logging.info("Wavelength units of nm inferred...converting to microns")
        wl = wl / 1000.0
        fwhm = fwhm / 1000.0

    # write wavelength file
    wl_data = np.concatenate(
        [np.arange(len(wl))[:, np.newaxis], wl[:, np.newaxis], fwhm[:, np.newaxis]],
        axis=1,
    )
    np.savetxt(paths.wavelength_path, wl_data, delimiter=" ")

    (
        mean_latitude,
        mean_longitude,
        mean_elevation_km,
        elevation_lut_grid,
    ) = tmpl.get_metadata_from_loc(
        paths.loc_working_path, lut_params, pressure_elevation=args.pressure_elevation
    )

    if args.emulator_base is not None:
        if elevation_lut_grid is not None and np.any(elevation_lut_grid < 0):
            to_rem = elevation_lut_grid[elevation_lut_grid < 0].copy()
            elevation_lut_grid[elevation_lut_grid < 0] = 0
            elevation_lut_grid = np.unique(elevation_lut_grid)
            if len(elevation_lut_grid) == 1:
                elevation_lut_grid = None
                mean_elevation_km = elevation_lut_grid[
                    0
                ]  # should be 0, but just in case
            logging.info(
                "Scene contains target lut grid elements < 0 km, and uses 6s (via"
                " sRTMnet).  6s does not support targets below sea level in km units. "
                f" Setting grid points {to_rem} to 0."
            )
        if mean_elevation_km < 0:
            mean_elevation_km = 0
            logging.info(
                f"Scene contains a mean target elevation < 0.  6s does not support"
                f" targets below sea level in km units.  Setting mean elevation to 0."
            )

    # Need a 180 - here, as this is already in MODTRAN convention
    mean_altitude_km = (
        mean_elevation_km
        + np.cos(np.deg2rad(180 - mean_to_sensor_zenith)) * mean_path_km
    )

    logging.info("Observation means:")
    logging.info(f"Path (km): {mean_path_km}")
    logging.info(f"To-sensor azimuth (deg): {mean_to_sensor_azimuth}")
    logging.info(f"To-sensor zenith (deg): {mean_to_sensor_zenith}")
    logging.info(f"To-sun zenith (deg): {mean_to_sun_zenith}")
    logging.info(f"Relative to-sun azimuth (deg): {mean_relative_azimuth}")
    logging.info(f"Altitude (km): {mean_altitude_km}")

    if args.emulator_base is not None and mean_altitude_km > 99:
        logging.info(
            "Adjusting altitude to 99 km for integration with 6S, because emulator is"
            " chosen."
        )
        mean_altitude_km = 99

    # We will use the model discrepancy with covariance OR uncorrelated
    # Calibration error, but not both.
    if args.model_discrepancy_path is not None:
        uncorrelated_radiometric_uncertainty = 0
    else:
        uncorrelated_radiometric_uncertainty = UNCORRELATED_RADIOMETRIC_UNCERTAINTY

    # Superpixel segmentation
    if use_superpixels:
        if not exists(paths.lbl_working_path) or not exists(
            paths.radiance_working_path
        ):
            logging.info("Segmenting...")
            segment(
                spectra=(paths.radiance_working_path, paths.lbl_working_path),
                nodata_value=-9999,
                npca=5,
                segsize=args.segmentation_size,
                nchunk=CHUNKSIZE,
                n_cores=args.n_cores,
                loglevel=args.logging_level,
                logfile=args.log_file,
            )

        # Extract input data per segment
        for inp, outp in [
            (paths.radiance_working_path, paths.rdn_subs_path),
            (paths.obs_working_path, paths.obs_subs_path),
            (paths.loc_working_path, paths.loc_subs_path),
        ]:
            if not exists(outp):
                logging.info("Extracting " + outp)
                extractions(
                    inputfile=inp,
                    labels=paths.lbl_working_path,
                    output=outp,
                    chunksize=CHUNKSIZE,
                    flag=-9999,
                    n_cores=args.n_cores,
                    loglevel=args.logging_level,
                    logfile=args.log_file,
                )

    if args.presolve:
        # write modtran presolve template
        tmpl.write_modtran_template(
            atmosphere_type=args.atmosphere_type,
            fid=paths.fid,
            altitude_km=mean_altitude_km,
            dayofyear=dayofyear,
            to_sun_zenith=mean_to_sun_zenith,
            to_sensor_azimuth=mean_to_sensor_azimuth,
            to_sensor_zenith=mean_to_sensor_zenith,
            relative_azimuth=mean_relative_azimuth,
            gmtime=gmtime,
            elevation_km=mean_elevation_km,
            output_file=paths.h2o_template_path,
            ihaze_type="AER_NONE",
        )

        if args.emulator_base is None and args.prebuilt_lut is None:
            max_water = tmpl.calc_modtran_max_water(paths)
        else:
            max_water = 6

        # run H2O grid as necessary
        if not exists(envi_header(paths.h2o_subs_path)) or not exists(
            paths.h2o_subs_path
        ):
            # Write the presolve connfiguration file
            h2o_grid = np.linspace(0.01, max_water - 0.01, 10).round(2)
            logging.info(f"Pre-solve H2O grid: {h2o_grid}")
            logging.info("Writing H2O pre-solve configuration file.")
            tmpl.build_presolve_config(
                paths=paths,
                h2o_lut_grid=h2o_grid,
                n_cores=args.n_cores,
                use_emp_line=use_superpixels,
                surface_category=args.surface_category,
                emulator_base=args.emulator_base,
                uncorrelated_radiometric_uncertainty=uncorrelated_radiometric_uncertainty,
                prebuilt_lut_path=args.prebuilt_lut,
            )

            # Run modtran retrieval
            logging.info("Run ISOFIT initial guess")
            retrieval_h2o = isofit.Isofit(
                paths.h2o_config_path, level="INFO", logfile=args.log_file
            )
            retrieval_h2o.run()
            del retrieval_h2o

            # clean up unneeded storage
            if args.emulator_base is None:
                for to_rm in RTM_CLEANUP_LIST:
                    cmd = "rm " + join(paths.lut_h2o_directory, to_rm)
                    logging.info(cmd)
                    subprocess.call(cmd, shell=True)
        else:
            logging.info("Existing h2o-presolve solutions found, using those.")

        h2o = envi.open(envi_header(paths.h2o_subs_path))
        h2o_est = h2o.read_band(-1)[:].flatten()

        p05 = np.percentile(h2o_est[h2o_est > lut_params.h2o_min], 2)
        p95 = np.percentile(h2o_est[h2o_est > lut_params.h2o_min], 98)
        margin = (p95 - p05) * 0.5

        lut_params.h2o_range[0] = max(lut_params.h2o_min, p05 - margin)
        lut_params.h2o_range[1] = min(max_water, max(lut_params.h2o_min, p95 + margin))

    h2o_lut_grid = lut_params.get_grid(
        lut_params.h2o_range[0],
        lut_params.h2o_range[1],
        lut_params.h2o_spacing,
        lut_params.h2o_spacing_min,
    )

    logging.info("Full (non-aerosol) LUTs:")
    logging.info(f"Elevation: {elevation_lut_grid}")
    logging.info(f"To-sensor zenith: {to_sensor_zenith_lut_grid}")
    logging.info(f"To-sun zenith: {to_sun_zenith_lut_grid}")
    logging.info(f"Relative to-sun azimuth: {relative_azimuth_lut_grid}")
    logging.info(f"H2O Vapor: {h2o_lut_grid}")

    logging.info(paths.state_subs_path)
    if (
        not exists(paths.state_subs_path)
        or not exists(paths.uncert_subs_path)
        or not exists(paths.rfl_subs_path)
    ):
        tmpl.write_modtran_template(
            atmosphere_type=args.atmosphere_type,
            fid=paths.fid,
            altitude_km=mean_altitude_km,
            dayofyear=dayofyear,
            to_sun_zenith=mean_to_sun_zenith,
            to_sensor_azimuth=mean_to_sensor_azimuth,
            to_sensor_zenith=mean_to_sensor_zenith,
            relative_azimuth=mean_relative_azimuth,
            gmtime=gmtime,
            elevation_km=mean_elevation_km,
            output_file=paths.modtran_template_path,
        )

        logging.info("Writing main configuration file.")
        tmpl.build_main_config(
            paths=paths,
            lut_params=lut_params,
            h2o_lut_grid=h2o_lut_grid,
<<<<<<< HEAD
            elevation_lut_grid=elevation_lut_grid
            if elevation_lut_grid is not None
            else [mean_altitude_km],
            to_sensor_zenith_lut_grid=to_sensor_zenith_lut_grid
            if to_sensor_zenith_lut_grid is not None
            else [mean_to_sensor_zenith],
            to_sun_zenith_lut_grid=to_sun_zenith_lut_grid
            if to_sun_zenith_lut_grid is not None
            else [mean_to_sun_zenith],
            relative_azimuth_lut_grid=relative_azimuth_lut_grid
            if relative_azimuth_lut_grid is not None
            else [mean_relative_azimuth],
=======
            elevation_lut_grid=(
                elevation_lut_grid
                if elevation_lut_grid is not None
                else [mean_altitude_km]
            ),
            to_sensor_zenith_lut_grid=(
                to_sensor_zenith_lut_grid
                if to_sensor_zenith_lut_grid is not None
                else [mean_to_sensor_zenith]
            ),
            to_sun_zenith_lut_grid=(
                to_sun_zenith_lut_grid
                if to_sun_zenith_lut_grid is not None
                else [mean_to_sun_zenith]
            ),
            relative_azimuth_lut_grid=(
                relative_azimuth_lut_grid
                if relative_azimuth_lut_grid is not None
                else [mean_relative_azimuth]
            ),
>>>>>>> 474f419b
            mean_latitude=mean_latitude,
            mean_longitude=mean_longitude,
            dt=dt,
            use_emp_line=use_superpixels,
            n_cores=args.n_cores,
            surface_category=args.surface_category,
            emulator_base=args.emulator_base,
            uncorrelated_radiometric_uncertainty=uncorrelated_radiometric_uncertainty,
            multiple_restarts=args.multiple_restarts,
            segmentation_size=args.segmentation_size,
            pressure_elevation=args.pressure_elevation,
            prebuilt_lut_path=args.prebuilt_lut,
        )

        # Run modtran retrieval
        logging.info("Running ISOFIT with full LUT")
        retrieval_full = isofit.Isofit(
            paths.isofit_full_config_path, level="INFO", logfile=args.log_file
        )
        retrieval_full.run()
        del retrieval_full

        # clean up unneeded storage
        if args.emulator_base is None:
            for to_rm in RTM_CLEANUP_LIST:
                cmd = "rm " + join(paths.full_lut_directory, to_rm)
                logging.info(cmd)
                subprocess.call(cmd, shell=True)

    if not exists(paths.rfl_working_path) or not exists(paths.uncert_working_path):
        # Determine the number of neighbors to use.  Provides backwards stability and works
        # well with defaults, but is arbitrary
        if not args.num_neighbors:
            nneighbors = [int(round(3950 / 9 - 35 / 36 * args.segmentation_size))]
        else:
            nneighbors = [n for n in args.num_neighbors]

        if args.empirical_line:
            # Empirical line
            logging.info("Empirical line inference")
            empirical_line(
                reference_radiance_file=paths.rdn_subs_path,
                reference_reflectance_file=paths.rfl_subs_path,
                reference_uncertainty_file=paths.uncert_subs_path,
                reference_locations_file=paths.loc_subs_path,
                segmentation_file=paths.lbl_working_path,
                input_radiance_file=paths.radiance_working_path,
                input_locations_file=paths.loc_working_path,
                output_reflectance_file=paths.rfl_working_path,
                output_uncertainty_file=paths.uncert_working_path,
                isofit_config=paths.isofit_full_config_path,
                nneighbors=nneighbors[0],
                n_cores=args.n_cores,
            )
        elif args.analytical_line:
            logging.info("Analytical line inference")
            analytical_line(
                paths.radiance_working_path,
                paths.loc_working_path,
                paths.obs_working_path,
                args.working_directory,
                output_rfl_file=paths.rfl_working_path,
                output_unc_file=paths.uncert_working_path,
                loglevel=args.logging_level,
                logfile=args.log_file,
                n_atm_neighbors=nneighbors,
                n_cores=args.n_cores,
                smoothing_sigma=args.atm_sigma,
            )

    logging.info("Done.")
    ray_terminate()


if __name__ == "__main__":
    _cli()
else:
    from isofit import cli

    cli.add_command(_cli)<|MERGE_RESOLUTION|>--- conflicted
+++ resolved
@@ -547,20 +547,6 @@
             paths=paths,
             lut_params=lut_params,
             h2o_lut_grid=h2o_lut_grid,
-<<<<<<< HEAD
-            elevation_lut_grid=elevation_lut_grid
-            if elevation_lut_grid is not None
-            else [mean_altitude_km],
-            to_sensor_zenith_lut_grid=to_sensor_zenith_lut_grid
-            if to_sensor_zenith_lut_grid is not None
-            else [mean_to_sensor_zenith],
-            to_sun_zenith_lut_grid=to_sun_zenith_lut_grid
-            if to_sun_zenith_lut_grid is not None
-            else [mean_to_sun_zenith],
-            relative_azimuth_lut_grid=relative_azimuth_lut_grid
-            if relative_azimuth_lut_grid is not None
-            else [mean_relative_azimuth],
-=======
             elevation_lut_grid=(
                 elevation_lut_grid
                 if elevation_lut_grid is not None
@@ -581,7 +567,6 @@
                 if relative_azimuth_lut_grid is not None
                 else [mean_relative_azimuth]
             ),
->>>>>>> 474f419b
             mean_latitude=mean_latitude,
             mean_longitude=mean_longitude,
             dt=dt,
