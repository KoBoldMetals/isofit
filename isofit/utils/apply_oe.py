#! /usr/bin/env python3
#
# Authors: David R Thompson and Philip G. Brodrick
#

import logging
import os
import subprocess
from datetime import datetime
from os.path import exists, join
from types import SimpleNamespace
from warnings import warn

import click
import numpy as np
from spectral.io import envi

import isofit.utils.template_construction as tmpl
from isofit.core import isofit
from isofit.core.common import envi_header, ray_start, ray_terminate
from isofit.utils import analytical_line, empirical_line, extractions, segment

EPS = 1e-6
CHUNKSIZE = 256

UNCORRELATED_RADIOMETRIC_UNCERTAINTY = 0.01
SUPPORTED_SENSORS = [
    "ang",
    "avcl",
    "neon",
    "prism",
    "emit",
    "enmap",
    "hyp",
    "prisma",
    "av3",
]
RTM_CLEANUP_LIST = ["*r_k", "*t_k", "*tp7", "*wrn", "*psc", "*plt", "*7sc", "*acd"]
INVERSION_WINDOWS = [[350.0, 1360.0], [1410, 1800.0], [1970.0, 2500.0]]


# Input arguments
@click.command(name="apply_oe")
@click.argument("input_radiance")
@click.argument("input_loc")
@click.argument("input_obs")
@click.argument("working_directory")
@click.argument("sensor")
@click.option("--copy_input_files", is_flag=True, default=False)
@click.option("--modtran_path")
@click.option("--wavelength_path")
@click.option("--surface_category", default="multicomponent_surface")
@click.option("--aerosol_climatology_path")
@click.option("--rdn_factors_path")
@click.option("--surface_path")
@click.option("--atmosphere_type", default="ATM_MIDLAT_SUMMER")
@click.option("--channelized_uncertainty_path")
@click.option("--model_discrepancy_path")
@click.option("--lut_config_file")
@click.option("--multiple_restarts", is_flag=True, default=False)
@click.option("--logging_level", default="INFO")
@click.option("--log_file")
@click.option("--n_cores", type=int, default=1)
@click.option("--num_cpus", type=int, default=1)
@click.option("--memory_gb", type=int, default=-1)
@click.option("--presolve", is_flag=True, default=False)
@click.option("--empirical_line", is_flag=True, default=False)
@click.option("--analytical_line", is_flag=True, default=False)
@click.option("--ray_temp_dir", default="/tmp/ray")
@click.option("--emulator_base")
@click.option("--segmentation_size", default=40)
@click.option("--num_neighbors", "-nn", type=int, multiple=True)
@click.option("--atm_sigma", "-as", type=float, multiple=True, default=[2])
@click.option("--pressure_elevation", is_flag=True, default=False)
@click.option("--prebuilt_lut", type=str)
@click.option(
    "--debug-args",
    help="Prints the arguments list without executing the command",
    is_flag=True,
)
@click.option("--profile")
def cli_apply_oe(debug_args, profile, **kwargs):
    """Apply OE to a block of data"""

    if debug_args:
        click.echo("Arguments to be passed:")
        for key, value in kwargs.items():
            click.echo(f"  {key} = {value!r}")
    else:
        if profile:
            import cProfile
            import pstats

            profiler = cProfile.Profile()
            profiler.enable()

        # SimpleNamespace converts a dict into dot-notational
        apply_oe(SimpleNamespace(**kwargs))

        if profile:
            profiler.disable()
            stats = pstats.Stats(profiler)
            stats.dump_stats(profile)

    click.echo("Done")


def apply_oe(args):
    """This is a helper script to apply OE over a flightline using the MODTRAN radiative transfer engine.

    The goal is to run isofit in a fairly 'standard' way, accounting for the types of variation that might be
    considered typical.  For instance, we use the observation (obs) and location (loc) files to determine appropriate
    MODTRAN view-angle geometry look up tables, and provide a heuristic means of determing atmospheric water ranges.

    This code also proivdes the capicity for speedup through the empirical line solution.

    Args:
        input_radiance (str): radiance data cube [expected ENVI format]
        input_loc (str): location data cube, (Lon, Lat, Elevation) [expected ENVI format]
        input_obs (str): observation data cube, (path length, to-sensor azimuth, to-sensor zenith, to-sun azimuth,
            to-sun zenith, phase, slope, aspect, cosine i, UTC time) [expected ENVI format]
        working_directory (str): directory to stage multiple outputs, will contain subdirectories
        sensor (str): the sensor used for acquisition, will be used to set noise and datetime settings.  choices are:
            [ang, avcl, neon, prism]
        copy_input_files (Optional, int): flag to choose to copy input_radiance, input_loc, and input_obs locally into
            the working_directory.  0 for no, 1 for yes.  Default 0
        modtran_path (Optional, str): Location of MODTRAN utility, alternately set with MODTRAN_DIR environment variable
        wavelength_path (Optional, str): Location to get wavelength information from, if not specified the radiance
            header will be used
        surface_category (Optional, str): The type of isofit surface priors to use.  Default is multicomponent_surface
        aerosol_climatology_path (Optional, str): Specific aerosol climatology information to use in MODTRAN,
            default None
        rdn_factors_path (Optional, str): Specify a radiometric correction factor, if desired. default None
        surface_path (Optional, str): Path to surface model - required if surface is multicomponent_surface (default
            above).  Alternately set with ISOFIT_SURFACE_MODEL environment variable. default None
        channelized_uncertainty_path (Optional, str): path to a channelized uncertainty file.  default None
        lut_config_file (Optional, str): Path to a look up table configuration file, which will override defaults
            chocies. default None
        logging_level (Optional, str): Logging level with which to run isofit.  Default INFO
        log_file (Optional, str): File path to write isofit logs to.  Default None
        n_cores (Optional, int): Number of cores to run isofit with.  Substantial parallelism is available, and full
            runs will be very slow in serial.  Suggested to max this out on the available system.  Default 1
        presolve (Optional, int): Flag to use a presolve mode to estimate the available atmospheric water range.  Runs
            a preliminary inversion over the image with a 1-D LUT of water vapor, and uses the resulting range (slightly
            expanded) to bound determine the full LUT.  Advisable to only use with small cubes or in concert with the
            empirical_line setting, or a significant speed penalty will be incurred.  Choices - 0 off, 1 on. Default 0
        empirical_line (Optional, int): Use an empirical line interpolation to run full inversions over only a subset
            of pixels, determined using a SLIC superpixel segmentation, and use a KDTREE Of local solutions to
            interpolate radiance->reflectance.  Generally a good option if not trying to analyze the atmospheric state
            at fine scale resolution.  Choices - 0 off, 1 on.  Default 0
        ray_temp_dir (Optional, str): Location of temporary directory for ray parallelization engine.  Default is
            '/tmp/ray'
        emulator_base (Optional, str): Location of emulator base path.  Point this at the model folder (or h5 file) of
            sRTMnet to use the emulator instead of MODTRAN.  An additional file with the same basename and the extention
            _aux.npz must accompany (e.g. /path/to/emulator.h5 /path/to/emulator_aux.npz)
        segmentation_size (Optional, int): Size of segments to construct for empirical line (if used).
        num_neighbors (Optional, int): Forced number of neighbors for empirical line extrapolation - overides default
            set from segmentation_size parameter.
        pressure_elevation (Optional, bool): If set, retrieves elevation.
        prebuilt_lut (Optional, str): Use this pres-constructed look up table for all retrievals.

            Reference:
            D.R. Thompson, A. Braverman,P.G. Brodrick, A. Candela, N. Carbon, R.N. Clark,D. Connelly, R.O. Green, R.F.
            Kokaly, L. Li, N. Mahowald, R.L. Miller, G.S. Okin, T.H.Painter, G.A. Swayze, M. Turmon, J. Susilouto, and
            D.S. Wettergreen. Quantifying Uncertainty for Remote Spectroscopy of Surface Composition. Remote Sensing of
            Environment, 2020. doi: https://doi.org/10.1016/j.rse.2020.111898.

            Emulator reference:
            P.G. Brodrick, D.R. Thompson, J.E. Fahlen, M.L. Eastwood, C.M. Sarture, S.R. Lundeen, W. Olson-Duvall,
            N. Carmon, and R.O. Green. Generalized radiative transfer emulation for imaging spectroscopy reflectance
            retrievals. Remote Sensing of Environment, 261:112476, 2021.doi: 10.1016/j.rse.2021.112476.


    Returns:

    """

    warn(
        message=(
            f"The module {__name__} is deprecated and will be removed with ISOFIT version"
            " 3.2."
        ),
        category=DeprecationWarning,
        stacklevel=2,
    )

    use_superpixels = args.empirical_line or args.analytical_line
<<<<<<< HEAD
    ray_start(args.n_cores, args.num_cpus, args.memory_gb * 1024**3)
=======

    if not os.environ.get("ISOFIT_DEBUG"):
        ray_start(args.n_cores, args.num_cpus, args.memory_gb * 1024**3)
>>>>>>> bd06ef54

    if args.sensor not in SUPPORTED_SENSORS:
        if args.sensor[:3] != "NA-":
            errstr = 'Argument error: sensor must be one of {SUPP_SENSORS} or "NA-*"'
            raise ValueError(errstr)

    if args.num_neighbors is not None and len(args.num_neighbors) > 1:
        if not args.analytical_line:
            raise ValueError(
                "If num_neighbors has multiple elements, --analytical_line must be True"
            )
        if args.empirical_line:
            raise ValueError(
                "If num_neighbors has multiple elements, only --analytical_line is valid"
            )

    logging.basicConfig(
        format="%(levelname)s:%(asctime)s || %(filename)s:%(funcName)s() | %(message)s",
        level=args.logging_level,
        filename=args.log_file,
        datefmt="%Y-%m-%d,%H:%M:%S",
    )
    logging.info(args)

    logging.info("Checking input data files...")
    rdn_dataset = envi.open(envi_header(args.input_radiance))
    rdn_size = (rdn_dataset.shape[0], rdn_dataset.shape[1])
    del rdn_dataset
    for infile_name, infile in zip(
        ["input_radiance", "input_loc", "input_obs"],
        [args.input_radiance, args.input_loc, args.input_obs],
    ):
        if os.path.isfile(infile) is False:
            err_str = (
                f"Input argument {infile_name} give as: {infile}.  File not found on"
                " system."
            )
            raise ValueError("argument " + err_str)
        if infile_name != "input_radiance":
            input_dataset = envi.open(envi_header(infile), infile)
            input_size = (input_dataset.shape[0], input_dataset.shape[1])
            if not (input_size[0] == rdn_size[0] and input_size[1] == rdn_size[1]):
                err_str = (
                    f"Input file: {infile_name} size is {input_size}, which does not"
                    f" match input_radiance size: {rdn_size}"
                )
                raise ValueError(err_str)
    logging.info("...Data file checks complete")

    lut_params = tmpl.LUTConfig(args.lut_config_file, args.emulator_base)

    logging.info("Setting up files and directories....")
    paths = tmpl.Pathnames(args)
    paths.make_directories()
    paths.stage_files()
    logging.info("...file/directory setup complete")

    # Based on the sensor type, get appropriate year/month/day info fro intial condition.
    # We'll adjust for line length and UTC day overrun later
    if args.sensor == "ang":
        # parse flightline ID (AVIRIS-NG assumptions)
        dt = datetime.strptime(paths.fid[3:], "%Y%m%dt%H%M%S")
    elif args.sensor == "av3":
        # parse flightline ID (AVIRIS-3 assumptions)
        dt = datetime.strptime(paths.fid[3:], "%Y%m%dt%H%M%S")
    elif args.sensor == "avcl":
        # parse flightline ID (AVIRIS-Classic assumptions)
        dt = datetime.strptime("20{}t000000".format(paths.fid[1:7]), "%Y%m%dt%H%M%S")
    elif args.sensor == "emit":
        # parse flightline ID (EMIT assumptions)
        dt = datetime.strptime(paths.fid[:19], "emit%Y%m%dt%H%M%S")
        global INVERSION_WINDOWS
        INVERSION_WINDOWS = [[380.0, 1325.0], [1435, 1770.0], [1965.0, 2500.0]]
    elif args.sensor == "enmap":
        # parse flightline ID (EnMAP assumptions)
        dt = datetime.strptime(paths.fid[:15], "%Y%m%dt%H%M%S")
    elif args.sensor == "hyp":
        # parse flightline ID (Hyperion assumptions)
        dt = datetime.strptime(paths.fid[10:17], "%Y%j")
    elif args.sensor == "neon":
        # parse flightline ID (NEON assumptions)
        dt = datetime.strptime(paths.fid, "NIS01_%Y%m%d_%H%M%S")
    elif args.sensor == "prism":
        # parse flightline ID (PRISM assumptions)
        dt = datetime.strptime(paths.fid[3:], "%Y%m%dt%H%M%S")
    elif args.sensor == "prisma":
        # parse flightline ID (PRISMA assumptions)
        dt = datetime.strptime(paths.fid, "%Y%m%d%H%M%S")
    elif args.sensor[:3] == "NA-":
        dt = datetime.strptime(args.sensor[3:], "%Y%m%d")
    else:
        raise ValueError(
            "Datetime object could not be obtained. Please check file name of input"
            " data."
        )

    dayofyear = dt.timetuple().tm_yday

    (
        h_m_s,
        day_increment,
        mean_path_km,
        mean_to_sensor_azimuth,
        mean_to_sensor_zenith,
        mean_to_sun_zenith,
        mean_relative_azimuth,
        valid,
        to_sensor_zenith_lut_grid,
        to_sun_zenith_lut_grid,
        relative_azimuth_lut_grid,
    ) = tmpl.get_metadata_from_obs(paths.obs_working_path, lut_params)

    # overwrite the time in case original obs has an error in that band
    if h_m_s[0] != dt.hour and h_m_s[0] >= 24:
        h_m_s[0] = dt.hour
        logging.info(
            "UTC hour did not match start time minute. Adjusting to that value."
        )
    if h_m_s[1] != dt.minute and h_m_s[1] >= 60:
        h_m_s[1] = dt.minute
        logging.info(
            "UTC minute did not match start time minute. Adjusting to that value."
        )

    if day_increment:
        dayofyear += 1

    gmtime = float(h_m_s[0] + h_m_s[1] / 60.0)

    # get radiance file, wavelengths
    if args.wavelength_path:
        chn, wl, fwhm = np.loadtxt(args.wavelength_path).T
    else:
        radiance_dataset = envi.open(envi_header(paths.radiance_working_path))
        wl = np.array([float(w) for w in radiance_dataset.metadata["wavelength"]])
        if "fwhm" in radiance_dataset.metadata:
            fwhm = np.array([float(f) for f in radiance_dataset.metadata["fwhm"]])
        elif "FWHM" in radiance_dataset.metadata:
            fwhm = np.array([float(f) for f in radiance_dataset.metadata["FWHM"]])
        else:
            fwhm = np.ones(wl.shape) * (wl[1] - wl[0])

        # Close out radiance dataset to avoid potential confusion
        del radiance_dataset

    # Convert to microns if needed
    if wl[0] > 100:
        logging.info("Wavelength units of nm inferred...converting to microns")
        wl = wl / 1000.0
        fwhm = fwhm / 1000.0

    # write wavelength file
    wl_data = np.concatenate(
        [np.arange(len(wl))[:, np.newaxis], wl[:, np.newaxis], fwhm[:, np.newaxis]],
        axis=1,
    )
    np.savetxt(paths.wavelength_path, wl_data, delimiter=" ")

    (
        mean_latitude,
        mean_longitude,
        mean_elevation_km,
        elevation_lut_grid,
    ) = tmpl.get_metadata_from_loc(
        paths.loc_working_path, lut_params, pressure_elevation=args.pressure_elevation
    )

    if args.emulator_base is not None:
        if elevation_lut_grid is not None and np.any(elevation_lut_grid < 0):
            to_rem = elevation_lut_grid[elevation_lut_grid < 0].copy()
            elevation_lut_grid[elevation_lut_grid < 0] = 0
            elevation_lut_grid = np.unique(elevation_lut_grid)
            if len(elevation_lut_grid) == 1:
                elevation_lut_grid = None
                mean_elevation_km = elevation_lut_grid[
                    0
                ]  # should be 0, but just in case
            logging.info(
                "Scene contains target lut grid elements < 0 km, and uses 6s (via"
                " sRTMnet).  6s does not support targets below sea level in km units. "
                f" Setting grid points {to_rem} to 0."
            )
        if mean_elevation_km < 0:
            mean_elevation_km = 0
            logging.info(
                f"Scene contains a mean target elevation < 0.  6s does not support"
                f" targets below sea level in km units.  Setting mean elevation to 0."
            )

    # Need a 180 - here, as this is already in MODTRAN convention
    mean_altitude_km = (
        mean_elevation_km
        + np.cos(np.deg2rad(180 - mean_to_sensor_zenith)) * mean_path_km
    )

    logging.info("Observation means:")
    logging.info(f"Path (km): {mean_path_km}")
    logging.info(f"To-sensor azimuth (deg): {mean_to_sensor_azimuth}")
    logging.info(f"To-sensor zenith (deg): {mean_to_sensor_zenith}")
    logging.info(f"To-sun zenith (deg): {mean_to_sun_zenith}")
    logging.info(f"Relative to-sun azimuth (deg): {mean_relative_azimuth}")
    logging.info(f"Altitude (km): {mean_altitude_km}")

    if args.emulator_base is not None and mean_altitude_km > 99:
        logging.info(
            "Adjusting altitude to 99 km for integration with 6S, because emulator is"
            " chosen."
        )
        mean_altitude_km = 99

    # We will use the model discrepancy with covariance OR uncorrelated
    # Calibration error, but not both.
    if args.model_discrepancy_path is not None:
        uncorrelated_radiometric_uncertainty = 0
    else:
        uncorrelated_radiometric_uncertainty = UNCORRELATED_RADIOMETRIC_UNCERTAINTY

    # Superpixel segmentation
    if use_superpixels:
        if not exists(paths.lbl_working_path) or not exists(
            paths.radiance_working_path
        ):
            logging.info("Segmenting...")
            segment(
                spectra=(paths.radiance_working_path, paths.lbl_working_path),
                nodata_value=-9999,
                npca=5,
                segsize=args.segmentation_size,
                nchunk=CHUNKSIZE,
                n_cores=args.n_cores,
                loglevel=args.logging_level,
                logfile=args.log_file,
            )

        # Extract input data per segment
        for inp, outp in [
            (paths.radiance_working_path, paths.rdn_subs_path),
            (paths.obs_working_path, paths.obs_subs_path),
            (paths.loc_working_path, paths.loc_subs_path),
        ]:
            if not exists(outp):
                logging.info("Extracting " + outp)
                extractions(
                    inputfile=inp,
                    labels=paths.lbl_working_path,
                    output=outp,
                    chunksize=CHUNKSIZE,
                    flag=-9999,
                    n_cores=args.n_cores,
                    loglevel=args.logging_level,
                    logfile=args.log_file,
                )

    if args.presolve:
        # write modtran presolve template
        tmpl.write_modtran_template(
            atmosphere_type=args.atmosphere_type,
            fid=paths.fid,
            altitude_km=mean_altitude_km,
            dayofyear=dayofyear,
            to_sun_zenith=mean_to_sun_zenith,
            to_sensor_azimuth=mean_to_sensor_azimuth,
            to_sensor_zenith=mean_to_sensor_zenith,
            relative_azimuth=mean_relative_azimuth,
            gmtime=gmtime,
            elevation_km=mean_elevation_km,
            output_file=paths.h2o_template_path,
            ihaze_type="AER_NONE",
        )

        if args.emulator_base is None and args.prebuilt_lut is None:
            max_water = tmpl.calc_modtran_max_water(paths)
        else:
            max_water = 6

        # run H2O grid as necessary
        if not exists(envi_header(paths.h2o_subs_path)) or not exists(
            paths.h2o_subs_path
        ):
            # Write the presolve connfiguration file
            h2o_grid = np.linspace(0.01, max_water - 0.01, 10).round(2)
            logging.info(f"Pre-solve H2O grid: {h2o_grid}")
            logging.info("Writing H2O pre-solve configuration file.")
            tmpl.build_presolve_config(
                paths=paths,
                h2o_lut_grid=h2o_grid,
                n_cores=args.n_cores,
                use_emp_line=use_superpixels,
                surface_category=args.surface_category,
                emulator_base=args.emulator_base,
                uncorrelated_radiometric_uncertainty=uncorrelated_radiometric_uncertainty,
                prebuilt_lut_path=args.prebuilt_lut,
            )

            # Run modtran retrieval
            logging.info("Run ISOFIT initial guess")
            retrieval_h2o = isofit.Isofit(
                paths.h2o_config_path, level="INFO", logfile=args.log_file
            )
            retrieval_h2o.run()
            del retrieval_h2o

            # clean up unneeded storage
            if args.emulator_base is None:
                for to_rm in RTM_CLEANUP_LIST:
                    cmd = "rm " + join(paths.lut_h2o_directory, to_rm)
                    logging.info(cmd)
                    subprocess.call(cmd, shell=True)
        else:
            logging.info("Existing h2o-presolve solutions found, using those.")

        h2o = envi.open(envi_header(paths.h2o_subs_path))
        h2o_est = h2o.read_band(-1)[:].flatten()

        p05 = np.percentile(h2o_est[h2o_est > lut_params.h2o_min], 2)
        p95 = np.percentile(h2o_est[h2o_est > lut_params.h2o_min], 98)
        margin = (p95 - p05) * 0.5

        lut_params.h2o_range[0] = max(lut_params.h2o_min, p05 - margin)
        lut_params.h2o_range[1] = min(max_water, max(lut_params.h2o_min, p95 + margin))

    h2o_lut_grid = lut_params.get_grid(
        lut_params.h2o_range[0],
        lut_params.h2o_range[1],
        lut_params.h2o_spacing,
        lut_params.h2o_spacing_min,
    )

    logging.info("Full (non-aerosol) LUTs:")
    logging.info(f"Elevation: {elevation_lut_grid}")
    logging.info(f"To-sensor zenith: {to_sensor_zenith_lut_grid}")
    logging.info(f"To-sun zenith: {to_sun_zenith_lut_grid}")
    logging.info(f"Relative to-sun azimuth: {relative_azimuth_lut_grid}")
    logging.info(f"H2O Vapor: {h2o_lut_grid}")

    logging.info(paths.state_subs_path)
    if (
        not exists(paths.state_subs_path)
        or not exists(paths.uncert_subs_path)
        or not exists(paths.rfl_subs_path)
    ):
        tmpl.write_modtran_template(
            atmosphere_type=args.atmosphere_type,
            fid=paths.fid,
            altitude_km=mean_altitude_km,
            dayofyear=dayofyear,
            to_sun_zenith=mean_to_sun_zenith,
            to_sensor_azimuth=mean_to_sensor_azimuth,
            to_sensor_zenith=mean_to_sensor_zenith,
            relative_azimuth=mean_relative_azimuth,
            gmtime=gmtime,
            elevation_km=mean_elevation_km,
            output_file=paths.modtran_template_path,
        )

        logging.info("Writing main configuration file.")
        tmpl.build_main_config(
            paths=paths,
            lut_params=lut_params,
            h2o_lut_grid=h2o_lut_grid,
            elevation_lut_grid=(
                elevation_lut_grid
                if elevation_lut_grid is not None
                else [mean_altitude_km]
            ),
            to_sensor_zenith_lut_grid=(
                to_sensor_zenith_lut_grid
                if to_sensor_zenith_lut_grid is not None
                else [mean_to_sensor_zenith]
            ),
            to_sun_zenith_lut_grid=(
                to_sun_zenith_lut_grid
                if to_sun_zenith_lut_grid is not None
                else [mean_to_sun_zenith]
            ),
            relative_azimuth_lut_grid=(
                relative_azimuth_lut_grid
                if relative_azimuth_lut_grid is not None
                else [mean_relative_azimuth]
            ),
            mean_latitude=mean_latitude,
            mean_longitude=mean_longitude,
            dt=dt,
            use_emp_line=use_superpixels,
            n_cores=args.n_cores,
            surface_category=args.surface_category,
            emulator_base=args.emulator_base,
            uncorrelated_radiometric_uncertainty=uncorrelated_radiometric_uncertainty,
            multiple_restarts=args.multiple_restarts,
            segmentation_size=args.segmentation_size,
            pressure_elevation=args.pressure_elevation,
            prebuilt_lut_path=args.prebuilt_lut,
        )

        # Run modtran retrieval
        logging.info("Running ISOFIT with full LUT")
        retrieval_full = isofit.Isofit(
            paths.isofit_full_config_path, level="INFO", logfile=args.log_file
        )
        retrieval_full.run()
        del retrieval_full

        # clean up unneeded storage
        if args.emulator_base is None:
            for to_rm in RTM_CLEANUP_LIST:
                cmd = "rm " + join(paths.full_lut_directory, to_rm)
                logging.info(cmd)
                subprocess.call(cmd, shell=True)

    if not exists(paths.rfl_working_path) or not exists(paths.uncert_working_path):
        # Determine the number of neighbors to use.  Provides backwards stability and works
        # well with defaults, but is arbitrary
        if not args.num_neighbors:
            nneighbors = [int(round(3950 / 9 - 35 / 36 * args.segmentation_size))]
        else:
            nneighbors = [n for n in args.num_neighbors]

        if args.empirical_line:
            # Empirical line
            logging.info("Empirical line inference")
            empirical_line(
                reference_radiance_file=paths.rdn_subs_path,
                reference_reflectance_file=paths.rfl_subs_path,
                reference_uncertainty_file=paths.uncert_subs_path,
                reference_locations_file=paths.loc_subs_path,
                segmentation_file=paths.lbl_working_path,
                input_radiance_file=paths.radiance_working_path,
                input_locations_file=paths.loc_working_path,
                output_reflectance_file=paths.rfl_working_path,
                output_uncertainty_file=paths.uncert_working_path,
                isofit_config=paths.isofit_full_config_path,
                nneighbors=nneighbors[0],
                n_cores=args.n_cores,
            )
        elif args.analytical_line:
            logging.info("Analytical line inference")
            analytical_line(
                paths.radiance_working_path,
                paths.loc_working_path,
                paths.obs_working_path,
                args.working_directory,
                output_rfl_file=paths.rfl_working_path,
                output_unc_file=paths.uncert_working_path,
                loglevel=args.logging_level,
                logfile=args.log_file,
                n_atm_neighbors=nneighbors,
                n_cores=args.n_cores,
                smoothing_sigma=args.atm_sigma,
            )

    logging.info("Done.")
    ray_terminate()


if __name__ == "__main__":
    raise NotImplementedError(
        "apply_oe.py can no longer be called this way.  Run as:\n isofit apply_oe [ARGS]"
    )<|MERGE_RESOLUTION|>--- conflicted
+++ resolved
@@ -185,13 +185,9 @@
     )
 
     use_superpixels = args.empirical_line or args.analytical_line
-<<<<<<< HEAD
-    ray_start(args.n_cores, args.num_cpus, args.memory_gb * 1024**3)
-=======
 
     if not os.environ.get("ISOFIT_DEBUG"):
         ray_start(args.n_cores, args.num_cpus, args.memory_gb * 1024**3)
->>>>>>> bd06ef54
 
     if args.sensor not in SUPPORTED_SENSORS:
         if args.sensor[:3] != "NA-":
