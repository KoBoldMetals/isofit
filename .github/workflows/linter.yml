name: Lint

on:
  push:
    branches:
      - main
      - dev
  pull_request:
    branches:
      - main
      - dev

jobs:
  black:
    runs-on: ubuntu-latest
    steps:
      - uses: actions/checkout@v2
      - uses: psf/black@stable
        with:
          src: "./isofit"
<<<<<<< HEAD
          version: "22.10.0"
=======
          version: "24.2.0"
>>>>>>> 474f419b
<|MERGE_RESOLUTION|>--- conflicted
+++ resolved
@@ -18,8 +18,4 @@
       - uses: psf/black@stable
         with:
           src: "./isofit"
-<<<<<<< HEAD
-          version: "22.10.0"
-=======
-          version: "24.2.0"
->>>>>>> 474f419b
+          version: "24.2.0"